"""
Classes for the efficient drawing of large collections of objects that
share most properties, eg a large number of line segments or polygons

The classes are not meant to be as flexible as their single element
counterparts (eg you may not be able to select all line styles) but
they are meant to be fast for common use cases (eg a bunch of solid
line segemnts)
"""
import math, warnings
import numpy as npy
import matplotlib as mpl
import matplotlib.cbook as cbook
import matplotlib.colors as _colors # avoid conflict with kwarg
import matplotlib.cm as cm
import matplotlib.transforms as transforms
import matplotlib.artist as artist
import matplotlib.backend_bases as backend_bases
import matplotlib.path as mpath

class Collection(artist.Artist, cm.ScalarMappable):
    """
    Base class for Collections.  Must be subclassed to be usable.

    All properties in a collection must be sequences or scalars;
    if scalars, they will be converted to sequences.  The
    property of the ith element of the collection is the

      prop[i % len(props)].

    kwargs are:

          edgecolors=None,
          facecolors=None,
          linewidths=None,
          antialiaseds = None,
          offsets = None,
          transOffset = transforms.IdentityTransform(),
          norm = None,  # optional for cm.ScalarMappable
          cmap = None,  # ditto

    offsets and transOffset are used to translate the patch after
    rendering (default no offsets)

    If any of edgecolors, facecolors, linewidths, antialiaseds are
    None, they default to their patch.* rc params setting, in sequence
    form.

    The use of ScalarMappable is optional.  If the ScalarMappable
    matrix _A is not None (ie a call to set_array has been made), at
    draw time a call to scalar mappable will be made to set the face
    colors.
    """
    _offsets = npy.array([], npy.float_)
    _transOffset = transforms.IdentityTransform()
    _transforms = []
    
    zorder = 1
    def __init__(self,
                 edgecolors=None,
                 facecolors=None,
                 linewidths=None,
                 linestyles='solid',
                 antialiaseds = None,
                 offsets = None,
                 transOffset = None,
                 norm = None,  # optional for ScalarMappable
                 cmap = None,  # ditto
                 pickradius = 5.0,
                 **kwargs
                 ):
        """
        Create a Collection

        %(Collection)s
        """
        artist.Artist.__init__(self)
        cm.ScalarMappable.__init__(self, norm, cmap)

        if facecolors is None: facecolors = mpl.rcParams['patch.facecolor']
        if edgecolors is None: edgecolors = mpl.rcParams['patch.edgecolor']
        if linewidths is None: linewidths = (mpl.rcParams['patch.linewidth'],)
        if antialiaseds is None: antialiaseds = (mpl.rcParams['patch.antialiased'],)
        self.set_linestyles(linestyles)
        
        self._facecolors  = _colors.colorConverter.to_rgba_array(facecolors)
        if edgecolors == 'None':
            self._edgecolors = self._facecolors
            linewidths = (0,)
        else:
            self._edgecolors = _colors.colorConverter.to_rgba_array(edgecolors)
        self._linewidths  = self._get_value(linewidths)
        self._antialiaseds = self._get_value(antialiaseds)

        self._uniform_offsets = None
        self._offsets = npy.array([], npy.float_)
        if offsets is not None:
            offsets = npy.asarray(offsets, npy.float_)
            if len(offsets.shape) == 1:
                offsets = offsets[npy.newaxis,:]  # Make it Nx2.
            if transOffset is not None:
                Affine2D = transforms.Affine2D
                self._offsets = offsets
                self._transOffset = transOffset
            else:
                self._uniform_offsets = offsets

        self._pickradius = pickradius
        self.update(kwargs)

    def _get_value(self, val):
        try: return (float(val), )
        except TypeError:
            if cbook.iterable(val) and len(val):
                try: float(val[0])
                except TypeError: pass # raise below
                else: return val

        raise TypeError('val must be a float or nonzero sequence of floats')
        
    def get_paths(self):
        raise NotImplementedError

    def get_transforms(self):
        return self._transforms
        
    def get_datalim(self, transData):
        transform = self.get_transform()
        transOffset = self._transOffset
        offsets = self._offsets
        paths = self.get_paths()
        if not transform.is_affine:
            paths = [transform.transform_path_non_affine(p) for p in paths]
            transform = transform.get_affine()
        if not transOffset.is_affine:
            offsets = transOffset.transform_non_affine(offsets)
            transOffset = transOffset.get_affine()
        offsets = npy.asarray(offsets, npy.float_)
            
        result = mpath.get_path_collection_extents(
            transform.frozen(), paths, self.get_transforms(),
            offsets, transOffset.frozen())
        result = result.inverse_transformed(transData)
        return result

    def draw(self, renderer):
        if not self.get_visible(): return
        renderer.open_group(self.__class__.__name__)
        transform = self.get_transform()
        transOffset = self._transOffset
        offsets = self._offsets
        paths = self.get_paths()

        if self.have_units():
            paths = []
            for path in self._paths:
                vertices = path.vertices
                xs, ys = vertices[:, 0], vertices[:, 1]
                xs = self.convert_xunits(xs)
                ys = self.convert_yunits(ys)
                paths.append(mpath.Path(zip(xs, ys), path.codes))
            if len(self._offsets):
                xs = self.convert_xunits(self._offsets[:0])
                ys = self.convert_yunits(self._offsets[:1])
                offsets = zip(xs, ys)
        if len(offsets) == 0:
            offsets = npy.array([], npy.float_)
        else:
            offsets = npy.asarray(offsets, npy.float_)

        self.update_scalarmappable()

        clippath, clippath_trans = self.get_transformed_clip_path_and_affine()
        if clippath_trans is not None:
            clippath_trans = clippath_trans.frozen()
        
        if not transform.is_affine:
            paths = [transform.transform_path_non_affine(path) for path in paths]
            transform = transform.get_affine()
        if not transOffset.is_affine:
            offsets = transOffset.transform_non_affine(offsets)
            transOffset = transOffset.get_affine()
        
        renderer.draw_path_collection(
            transform.frozen(), self.clipbox, clippath, clippath_trans,
            paths, self.get_transforms(),
            offsets, transOffset, 
            self._facecolors, self._edgecolors, self._linewidths,
            self._linestyles, self._antialiaseds)
        renderer.close_group(self.__class__.__name__)

    def contains(self, mouseevent):
        """
        Test whether the mouse event occurred in the collection.

        Returns T/F, dict(ind=itemlist), where every item in itemlist contains the event.
        """
        if callable(self._contains): return self._contains(self,mouseevent)

        transform = self.get_transform()
        paths = self.get_paths()
        if not transform.is_affine:
            paths = [transform.transform_path_non_affine(path) for path in paths]
            transform = transform.get_affine()

        ind = mpath.point_in_path_collection(
            mouseevent.x, mouseevent.y, self._pickradius,
            transform.frozen(), paths, self.get_transforms(),
            npy.asarray(self._offsets, npy.float_),
            self._transOffset.frozen(), len(self._facecolors))
        return len(ind)>0,dict(ind=ind)

    def set_pickradius(self,pickradius): self.pickradius = 5
    def get_pickradius(self): return self.pickradius
    
    def set_linewidths(self, lw):
        """
        Set the linewidth(s) for the collection.  lw can be a scalar or a
        sequence; if it is a sequence the patches will cycle through the
        sequence

        ACCEPTS: float or sequence of floats
        """
        self._linewidths = self._get_value(lw)
<<<<<<< HEAD
    set_linewidth = set_linewidths
        
    def set_linestyles(self, ls):
        """
        Set the linestyles(s) for the collection.
        ACCEPTS: ['solid' | 'dashed', 'dashdot', 'dotted' |  (offset, on-off-dash-seq) ]
        """
        try:
            if cbook.is_string_like(ls):
                dashes = [backend_bases.GraphicsContextBase.dashd[ls]]
            elif cbook.iterable(ls):
                try:
                    dashes = []
                    for x in ls:
                        if cbook.is_string_like(x):
                            dashes.append(backend_bases.GraphicsContextBase.dashd[ls])
                        elif cbook.iterator(x) and len(x) == 2:
                            dashes.append(x)
                        else:
                            raise ValueError()
                except ValueError:
                    if len(ls)==2:
                        dashes = ls
                    else:
                        raise ValueError()
            else:
                raise ValueError()
        except ValueError:
            raise ValueError('Do not know how to convert %s to dashes'%ls)
        self._linestyles = dashes
    set_dashes = set_linestyle = set_linestyles
        
=======
    set_linewidths = set_lw = set_linewidth

>>>>>>> bdd36ad6
    def set_color(self, c):
        """
        Set both the edgecolor and the facecolor.
        See set_facecolor and set_edgecolor.

        ACCEPTS: matplotlib color arg or sequence of rgba tuples
        """
        self.set_facecolor(c)
        self.set_edgecolor(c)

    def set_facecolor(self, c):
        """
        Set the facecolor(s) of the collection.  c can be a matplotlib
        color arg (all patches have same color), or a a sequence or
        rgba tuples; if it is a sequence the patches will cycle
        through the sequence

        ACCEPTS: matplotlib color arg or sequence of rgba tuples
        """
        self._facecolors = _colors.colorConverter.to_rgba_array(c, self._alpha)

    set_facecolors = set_facecolor

    def set_edgecolor(self, c):
        """
        Set the edgecolor(s) of the collection. c can be a matplotlib color
        arg (all patches have same color), or a a sequence or rgba tuples; if
        it is a sequence the patches will cycle through the sequence

        ACCEPTS: matplotlib color arg or sequence of rgba tuples
        """
        if c == 'None':
            self._linewidths = (0.0,)
            self._edgecolors = npy.array([])
        else:
            self._edgecolors = _colors.colorConverter.to_rgba_array(c)
    set_edgecolors = set_edgecolor

    def set_alpha(self, alpha):
        """
        Set the alpha tranpancies of the collection.  Alpha must be
        a float.

        ACCEPTS: float
        """
        try: float(alpha)
        except TypeError: raise TypeError('alpha must be a float')
        else:
            artist.Artist.set_alpha(self, alpha)
            self._facecolors[:, 3] = alpha
            self._edgecolors[:, 3] = alpha

    def get_linewidths(self):
        return self._linewidths
    get_linewidth = get_linewidths
    
    def get_linestyles(self):
        return self._linestyles
    get_dashes = get_linestyle = get_linestyles
                
    def update_scalarmappable(self):
        """
        If the scalar mappable array is not none, update colors
        from scalar data
        """
        if self._A is None: return
        if len(self._A.shape)>1:
            raise ValueError('Collections can only map rank 1 arrays')
        if len(self._facecolors):
            self._facecolors = self.to_rgba(self._A, self._alpha)
        else:
            self._edgecolors = self.to_rgba(self._A, self._alpha)


# these are not available for the object inspector until after the
# class is built so we define an initial set here for the init
# function and they will be overridden after object defn
artist.kwdocd['Collection'] = """\
    Valid Collection kwargs are:

      edgecolors=None,
      facecolors=None,
      linewidths=None,
      antialiaseds = None,
      offsets = None,
      transOffset = transforms.IdentityTransform(),
      norm = None,  # optional for cm.ScalarMappable
      cmap = None,  # ditto

    offsets and transOffset are used to translate the patch after
    rendering (default no offsets)

    If any of edgecolors, facecolors, linewidths, antialiaseds are
    None, they default to their patch.* rc params setting, in sequence
    form.
"""
        
class QuadMesh(Collection):
    """
    Class for the efficient drawing of a quadrilateral mesh.
    A quadrilateral mesh consists of a grid of vertices. The dimensions
    of this array are (meshWidth+1, meshHeight+1). Each vertex in
    the mesh has a different set of "mesh coordinates" representing
    its position in the topology of the mesh. For any values (m, n)
    such that 0 <= m <= meshWidth and 0 <= n <= meshHeight, the
    vertices at mesh coordinates (m, n), (m, n+1), (m+1, n+1), and
    (m+1, n) form one of the quadrilaterals in the mesh. There are
    thus (meshWidth * meshHeight) quadrilaterals in the mesh.
    The mesh need not be regular and the polygons need not be convex.
    A quadrilateral mesh is represented by a
    (2 x ((meshWidth + 1) * (meshHeight + 1))) Numeric array
    'coordinates' where each row is the X and Y coordinates of one
    of the vertices.
    To define the function that maps from a data point to
    its corresponding color, use the set_cmap() function.
    Each of these arrays is indexed in row-major order by the
    mesh coordinates of the vertex (or the mesh coordinates of
    the lower left vertex, in the case of the colors). For example,
    the first entry in coordinates is the coordinates of the vertex
    at mesh coordinates (0, 0), then the one at (0, 1), then at
    (0, 2) .. (0, meshWidth), (1, 0), (1, 1), and so on.
    """
    def __init__(self, meshWidth, meshHeight, coordinates, showedges, antialiased=True):
        Collection.__init__(self)
        self._meshWidth = meshWidth
        self._meshHeight = meshHeight
        self._coordinates = coordinates
        self._showedges = showedges
        self._antialiased = antialiased

        self._paths = None

        self._bbox = transforms.Bbox.unit()
        self._bbox.update_from_data_xy(coordinates.reshape(
                ((meshWidth + 1) * (meshHeight + 1), 2)))
        
    def get_paths(self, dataTrans=None):
        import pdb
        pdb.set_trace()
        if self._paths is None:
            self._paths = self.convert_mesh_to_paths(
                self._meshWidth, self._meshHeight, self._coordinates)
        return self._paths

    #@staticmethod
    def convert_mesh_to_paths(meshWidth, meshHeight, coordinates):
        Path = mpath.Path
        
        c = coordinates.reshape((meshHeight + 1, meshWidth + 1, 2))
        # We could let the Path constructor generate the codes for us,
        # but this is faster, since we know they'll always be the same
        codes = npy.array(
            [Path.MOVETO, Path.LINETO, Path.LINETO, Path.LINETO, Path.CLOSEPOLY],
            Path.code_type)
            
        points = npy.concatenate((
                    c[0:-1, 0:-1],
                    c[0:-1, 1:  ],
                    c[1:  , 1:  ],
                    c[1:  , 0:-1],
                    c[0:-1, 0:-1]
                    ), axis=2)
        points = points.reshape((meshWidth * meshHeight, 5, 2))
        return [Path(x, codes) for x in points]
    convert_mesh_to_paths = staticmethod(convert_mesh_to_paths)
    
    def get_datalim(self, transData):
        return self._bbox
    
    def draw(self, renderer):
        if not self.get_visible(): return
        renderer.open_group(self.__class__.__name__)
        transform = self.get_transform()
        transOffset = self._transOffset
        offsets = self._offsets

        if self.have_units():
            if len(self._offsets):
                xs = self.convert_xunits(self._offsets[:0])
                ys = self.convert_yunits(self._offsets[:1])
                offsets = zip(xs, ys)

        if len(offsets) == 0:
            offsets = npy.array([], npy.float_)
        else:
            offsets = npy.asarray(offsets, npy.float_)

        self.update_scalarmappable()

        clippath, clippath_trans = self.get_transformed_clip_path_and_affine()
        if clippath_trans is not None:
            clippath_trans = clippath_trans.frozen()
        
        assert transform.is_affine
        if not transOffset.is_affine:
            offsets = transOffset.transform_non_affine(offsets)
            transOffset = transOffset.get_affine()

        renderer.draw_quad_mesh(
            transform.frozen(), self.clipbox, clippath, clippath_trans,
            self._meshWidth, self._meshHeight, self._coordinates,
            offsets, transOffset, self._facecolors, self._antialiased,
            self._showedges)
        renderer.close_group(self.__class__.__name__)

class PolyCollection(Collection):
    def __init__(self, verts, **kwargs):
        """
        verts is a sequence of ( verts0, verts1, ...) where verts_i is
        a sequence of xy tuples of vertices, or an equivalent
        numpy array of shape (nv,2).

        %(Collection)s
        """
        Collection.__init__(self,**kwargs)
        self.set_verts(verts)
    __init__.__doc__ = cbook.dedent(__init__.__doc__) % artist.kwdocd

    def set_verts(self, verts):
        '''This allows one to delay initialization of the vertices.'''
        self._paths = [mpath.Path(v) for v in verts]

    def get_paths(self):
        return self._paths
        
class BrokenBarHCollection(PolyCollection):
    """
    A colleciton of horizontal bars spanning yrange with a sequence of
    xranges
    """
    def __init__(self, xranges, yrange, **kwargs):
        """
        xranges : sequence of (xmin, xwidth)
        yrange  : ymin, ywidth

        %(Collection)s
        """
        ymin, ywidth = yrange
        ymax = ymin + ywidth
        verts = [ [(xmin, ymin), (xmin, ymax), (xmin+xwidth, ymax), (xmin+xwidth, ymin)] for xmin, xwidth in xranges]
        PolyCollection.__init__(self, verts, **kwargs)
    __init__.__doc__ = cbook.dedent(__init__.__doc__) % artist.kwdocd

class RegularPolyCollection(Collection):
    _path_generator = mpath.Path.unit_regular_polygon
    
    def __init__(self,
                 dpi,
                 numsides,
                 rotation = 0 ,
                 sizes = (1,),
                 **kwargs):
        """
        Draw a regular polygon with numsides.

        * dpi is the figure dpi instance, and is required to do the
          area scaling.

        * numsides: the number of sides of the polygon

        * sizes gives the area of the circle circumscribing the
          regular polygon in points^2

        * rotation is the rotation of the polygon in radians

        %(Collection)s

        Example: see examples/dynamic_collection.py for complete example

        offsets = npy.random.rand(20,2)
        facecolors = [cm.jet(x) for x in npy.random.rand(20)]
        black = (0,0,0,1)

        collection = RegularPolyCollection(
            fig.dpi,
            numsides=5, # a pentagon
            rotation=0,
            sizes=(50,),
            facecolors = facecolors,
            edgecolors = (black,),
            linewidths = (1,),
            offsets = offsets,
            transOffset = ax.transData,
            )
        """
        Collection.__init__(self,**kwargs)
        self._sizes = sizes
        self._dpi = dpi
        self._paths = [self._path_generator(numsides)]
        # sizes is the area of the circle circumscribing the polygon
        # in points^2
        self._transforms = [
            transforms.Affine2D().rotate(-rotation).scale(
                (math.sqrt(x) * self._dpi / 72.0) / math.sqrt(math.pi))
            for x in sizes]
        self.set_transform(transforms.IdentityTransform())
        
    __init__.__doc__ = cbook.dedent(__init__.__doc__) % artist.kwdocd

    def get_paths(self):
        return self._paths


class StarPolygonCollection(RegularPolyCollection):
    _path_generator = mpath.Path.unit_regular_star
    
    
class AsteriskPolygonCollection(RegularPolyCollection):
    _path_generator = mpath.Path.unit_regular_asterisk
    
    
class LineCollection(Collection, cm.ScalarMappable):
    """
    All parameters must be sequences or scalars; if scalars, they will
    be converted to sequences.  The property of the ith line
    segment is the prop[i % len(props)], ie the properties cycle if
    the len of props is less than the number of sements
    """
    zorder = 2
    def __init__(self, segments,     # Can be None.
                 linewidths    = None,
                 colors       = None,
                 antialiaseds  = None,
                 linestyles = 'solid',
                 offsets = None,
                 transOffset = None,
                 norm = None,
                 cmap = None,
                 pickradius = 5,
                 **kwargs
                 ):
        """
        segments is a sequence of ( line0, line1, line2), where
        linen = (x0, y0), (x1, y1), ... (xm, ym), or the
        equivalent numpy array with two columns.
        Each line can be a different length.

        colors must be a tuple of RGBA tuples (eg arbitrary color
        strings, etc, not allowed).

        antialiaseds must be a sequence of ones or zeros

        linestyles is a string or dash tuple. Legal string values are
          solid|dashed|dashdot|dotted.  The dash tuple is (offset, onoffseq)
          where onoffseq is an even length tuple of on and off ink in points.

        If linewidths, colors_, or antialiaseds is None, they default to
        their rc params setting, in sequence form.

        If offsets and transOffset are not None, then
        offsets are transformed by transOffset and applied after
        the segments have been transformed to display coordinates.

        If offsets is not None but transOffset is None, then the
        offsets are added to the segments before any transformation.
        In this case, a single offset can be specified as offsets=(xo,yo),
        and this value will be
        added cumulatively to each successive segment, so as
        to produce a set of successively offset curves.

        norm = None,  # optional for ScalarMappable
        cmap = None,  # ditto

        pickradius is the tolerance for mouse clicks picking a line.  The
        default is 5 pt.

        The use of ScalarMappable is optional.  If the ScalarMappable
        matrix _A is not None (ie a call to set_array has been made), at
        draw time a call to scalar mappable will be made to set the colors.
        """
        if colors is None: colors = mpl.rcParams['lines.color']
        if linewidths is None: linewidths = (mpl.rcParams['lines.linewidth'],)
        if antialiaseds is None: antialiaseds = (mpl.rcParams['lines.antialiased'],)
        self.set_linestyles(linestyles)

        colors = _colors.colorConverter.to_rgba_array(colors)
        
        Collection.__init__(
            self,
            edgecolors=colors,
            linewidths=linewidths,
            linestyles=linestyles,
            antialiaseds=antialiaseds,
            offsets=offsets,
            transOffset=transOffset,
            norm=norm,
            cmap=cmap,
            pickradius=pickradius,
            **kwargs)

        self._facecolors = npy.array([])
        self.set_segments(segments)

    def get_paths(self):
        return self._paths
        
    def set_segments(self, segments):
        if segments is None: return
        segments = [npy.asarray(seg, npy.float_) for seg in segments]
        if self._uniform_offsets is not None:
            segments = self._add_offsets(segments)
        self._paths = [mpath.Path(seg) for seg in segments]
        
    set_verts = set_segments # for compatibility with PolyCollection

    def _add_offsets(self, segs):
        offsets = self._uniform_offsets
        Nsegs = len(segs)
        Noffs = offsets.shape[0]
        if Noffs == 1:
            for i in range(Nsegs):
                segs[i] = segs[i] + i * offsets
        else:
            for i in range(Nsegs):
                io = i%Noffs
                segs[i] = segs[i] + offsets[io:io+1]
<<<<<<< HEAD
        return segs
=======


    def draw(self, renderer):
        if not self.get_visible(): return
        renderer.open_group('linecollection')
        transform = self.get_transform()
        transoffset = self.get_transoffset()

        transform.freeze()
        transoffset.freeze()

        segments = self._segments
        offsets = self._offsets

        if self.have_units():
            segments = []
            for segment in self._segments:
                xs, ys = zip(*segment)
                xs = self.convert_xunits(xs)
                ys = self.convert_yunits(ys)
                segments.append(zip(xs, ys))
            if self._offsets is not None:
                xs = self.convert_xunits(self._offsets[:0])
                ys = self.convert_yunits(self._offsets[:1])
                offsets = zip(xs, ys)

        self.update_scalarmappable()
        #print 'calling renderer draw line collection'
        renderer.draw_line_collection(
            segments, transform, self.clipbox,
            self._colors, self._lw, self._ls, self._aa, offsets,
            transoffset)
        transform.thaw()
        transoffset.thaw()

        renderer.close_group('linecollection')

    def set_linewidth(self, lw):
        """
        Set the linewidth(s) for the collection.  lw can be a scalar or a
        sequence; if it is a sequence the patches will cycle through the
        sequence

        ACCEPTS: float or sequence of floats
        """

        self._lw = self._get_value(lw)
    set_linewidths = set_lw = set_linewidth
        
    def set_linestyle(self, ls):
        """
        Set the linestyles(s) for the collection.
        ACCEPTS: ['solid' | 'dashed', 'dashdot', 'dotted' |  (offset, on-off-dash-seq) ]
        """
        if cbook.is_string_like(ls):
            dashes = backend_bases.GraphicsContextBase.dashd[ls]
        elif cbook.iterable(ls) and len(ls)==2:
            dashes = ls
        else: raise ValueError('Do not know how to convert %s to dashes'%ls)


        self._ls = dashes
>>>>>>> bdd36ad6

    def set_color(self, c):
        """
        Set the color(s) of the line collection.  c can be a
        matplotlib color arg (all patches have same color), or a a
        sequence or rgba tuples; if it is a sequence the patches will
        cycle through the sequence

        ACCEPTS: matplotlib color arg or sequence of rgba tuples
        """
        self._edgecolors = _colors.colorConverter.to_rgba_array(c)

    def color(self, c):
        """
        Set the color(s) of the line collection.  c can be a
        matplotlib color arg (all patches have same color), or a a
        sequence or rgba tuples; if it is a sequence the patches will
        cycle through the sequence

        ACCEPTS: matplotlib color arg or sequence of rgba tuples
        """
        warnings.warn('LineCollection.color deprecated; use set_color instead')
        return self.set_color(c)

    def get_color(self):
        return self._edgecolors
    get_colors = get_color  # for compatibility with old versions


artist.kwdocd['Collection'] = patchstr = artist.kwdoc(Collection)
for k in ('QuadMesh', 'PolyCollection', 'BrokenBarHCollection', 'RegularPolyCollection',
          'StarPolygonCollection'):
    artist.kwdocd[k] = patchstr
artist.kwdocd['LineCollection'] = artist.kwdoc(LineCollection)
<|MERGE_RESOLUTION|>--- conflicted
+++ resolved
@@ -222,8 +222,7 @@
         ACCEPTS: float or sequence of floats
         """
         self._linewidths = self._get_value(lw)
-<<<<<<< HEAD
-    set_linewidth = set_linewidths
+    set_lw = set_linewidth = set_linewidths
         
     def set_linestyles(self, ls):
         """
@@ -255,10 +254,6 @@
         self._linestyles = dashes
     set_dashes = set_linestyle = set_linestyles
         
-=======
-    set_linewidths = set_lw = set_linewidth
-
->>>>>>> bdd36ad6
     def set_color(self, c):
         """
         Set both the edgecolor and the facecolor.
@@ -675,72 +670,7 @@
             for i in range(Nsegs):
                 io = i%Noffs
                 segs[i] = segs[i] + offsets[io:io+1]
-<<<<<<< HEAD
         return segs
-=======
-
-
-    def draw(self, renderer):
-        if not self.get_visible(): return
-        renderer.open_group('linecollection')
-        transform = self.get_transform()
-        transoffset = self.get_transoffset()
-
-        transform.freeze()
-        transoffset.freeze()
-
-        segments = self._segments
-        offsets = self._offsets
-
-        if self.have_units():
-            segments = []
-            for segment in self._segments:
-                xs, ys = zip(*segment)
-                xs = self.convert_xunits(xs)
-                ys = self.convert_yunits(ys)
-                segments.append(zip(xs, ys))
-            if self._offsets is not None:
-                xs = self.convert_xunits(self._offsets[:0])
-                ys = self.convert_yunits(self._offsets[:1])
-                offsets = zip(xs, ys)
-
-        self.update_scalarmappable()
-        #print 'calling renderer draw line collection'
-        renderer.draw_line_collection(
-            segments, transform, self.clipbox,
-            self._colors, self._lw, self._ls, self._aa, offsets,
-            transoffset)
-        transform.thaw()
-        transoffset.thaw()
-
-        renderer.close_group('linecollection')
-
-    def set_linewidth(self, lw):
-        """
-        Set the linewidth(s) for the collection.  lw can be a scalar or a
-        sequence; if it is a sequence the patches will cycle through the
-        sequence
-
-        ACCEPTS: float or sequence of floats
-        """
-
-        self._lw = self._get_value(lw)
-    set_linewidths = set_lw = set_linewidth
-        
-    def set_linestyle(self, ls):
-        """
-        Set the linestyles(s) for the collection.
-        ACCEPTS: ['solid' | 'dashed', 'dashdot', 'dotted' |  (offset, on-off-dash-seq) ]
-        """
-        if cbook.is_string_like(ls):
-            dashes = backend_bases.GraphicsContextBase.dashd[ls]
-        elif cbook.iterable(ls) and len(ls)==2:
-            dashes = ls
-        else: raise ValueError('Do not know how to convert %s to dashes'%ls)
-
-
-        self._ls = dashes
->>>>>>> bdd36ad6
 
     def set_color(self, c):
         """
