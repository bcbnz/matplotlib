--- conflicted
+++ resolved
@@ -106,12 +106,8 @@
     * :class:`IndexDateFormatter`: date plots with implicit *x*
       indexing.
 """
-<<<<<<< HEAD
-from __future__ import absolute_import, division, print_function, unicode_literals
-=======
 from __future__ import (absolute_import, division, print_function,
                         unicode_literals)
->>>>>>> d5f98765
 
 import six
 from six.moves import xrange, zip
@@ -824,13 +820,8 @@
                             5000, 10000, 20000, 50000, 100000, 200000, 500000,
                             1000000]}
         self._byranges = [None, list(xrange(1, 13)), list(xrange(1, 32)),
-<<<<<<< HEAD
-                          list(xrange(0, 24)), list(xrange(0, 60)), list(xrange(0, 60)),
-                          None]
-=======
                           list(xrange(0, 24)), list(xrange(0, 60)),
                           list(xrange(0, 60)), None]
->>>>>>> d5f98765
 
     def __call__(self):
         'Return the locations of the ticks'
