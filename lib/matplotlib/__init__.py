--- conflicted
+++ resolved
@@ -1280,11 +1280,7 @@
         # If anything goes wrong, revert to the original rcs.
         updated_backend = self._orig['backend']
         dict.update(rcParams, self._orig)
-<<<<<<< HEAD
         # except for the backend.  If the context block triggered resolving
-=======
-        # except for the backend.  If the context block triggered resloving
->>>>>>> 3de5f145
         # the auto backend resolution keep that value around
         if self._orig['backend'] is rcsetup._auto_backend_sentinel:
             rcParams['backend'] = updated_backend
