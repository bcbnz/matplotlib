<?xml version="1.0" encoding="utf-8" standalone="no"?>
<!DOCTYPE svg PUBLIC "-//W3C//DTD SVG 1.1//EN"
  "http://www.w3.org/Graphics/SVG/1.1/DTD/svg11.dtd">
<!-- Created with matplotlib (http://matplotlib.sourceforge.net/) -->
<svg height="432pt" version="1.1" viewBox="0 0 576 432" width="576pt" xmlns="http://www.w3.org/2000/svg" xmlns:xlink="http://www.w3.org/1999/xlink">
 <defs>
  <style type="text/css">
*{stroke-linecap:square;stroke-linejoin:round;}
  </style>
 </defs>
 <g id="figure_1">
  <g id="patch_1">
   <path d="
M0 432
L576 432
L576 0
L0 0
z
" style="fill:#ffffff;"/>
  </g>
  <g id="axes_1">
   <g id="patch_2">
    <path d="
M91.3897 406.181
L484.61 406.181
L484.61 12.96
L91.3897 12.96
z
" style="fill:#ffffff;"/>
   </g>
   <g clip-path="url(#p713522782d)">
    <image height="10.0" transform="matrix(39.3220625 0.0 0.0 39.3220625 111.05071875 32.62103125)" width="10.0" x="-0.5" xlink:href="data:image/png;base64,
<<<<<<< HEAD
iVBORw0KGgoAAAANSUhEUgAAAAoAAAAKCAYAAACNMs+9AAAABHNCSVQICAgIfAhkiAAAAJpJREFUGJVtyzFSwlAQgOFvNcPEN5FDWHsUS+/DYWgpbb0ANYewFcxDKFiLEEdDqn/3m91glTxgaegjyrWjLQWfOWDQoEM7aUd4yZzizWFLeJsctumuq0pXLdqzcl8tnMVzbrMYlrmOc/Nqc4NzjV0+5T88VaW/iG/0OA2NfJcm+LuP9kVj/QdnHrLn0BMf5B5H7HFAvXa0I34A2HRUrfdxFAAAAAAASUVORK5CYII=" y="-0.5"/>
=======
iVBORw0KGgoAAAANSUhEUgAAAAoAAAAKCAYAAACNMs+9AAAABHNCSVQICAgIfAhkiAAAAJpJREFU
GJVtyzFSwlAQgOFvNcPEN5FDWHsUS+/DYWgpbb0ANYewFcxDKFiLEEdDqn/3m91glTxgaegjyrWj
LQWfOWDQoEM7aUd4yZzizWFLeJsctumuq0pXLdqzcl8tnMVzbrMYlrmOc/Nqc4NzjV0+5T88VaW/
iG/0OA2NfJcm+LuP9kVj/QdnHrLn0BMf5B5H7HFAvXa0I34A2HRUrfdxFAAAAAAASUVORK5CYII=
" y="-0.5"/>
>>>>>>> 58463049
   </g>
   <g id="matplotlib.axis_1">
    <g id="xtick_1">
     <g id="line2d_1">
      <defs>
       <path d="
M0 0
<<<<<<< HEAD
L0 -4" id="m3b2efec686"/>
      </defs>
      <g>
       <use style="stroke:#000000;stroke-linecap:butt;stroke-width:0.5;" x="111.05071875" xlink:href="#m3b2efec686" y="406.180625"/>
=======
L0 -4" id="m0012dd4eef" style="stroke:#000000;stroke-linecap:butt;stroke-width:0.5;"/>
      </defs>
      <g>
       <use style="stroke:#000000;stroke-linecap:butt;stroke-width:0.5;" x="111.05071875" xlink:href="#m0012dd4eef" y="406.180625"/>
>>>>>>> 58463049
      </g>
     </g>
     <g id="line2d_2">
      <defs>
       <path d="
M0 0
<<<<<<< HEAD
L0 4" id="m40327e05a4"/>
      </defs>
      <g>
       <use style="stroke:#000000;stroke-linecap:butt;stroke-width:0.5;" x="111.05071875" xlink:href="#m40327e05a4" y="12.96"/>
=======
L0 4" id="m476344969c" style="stroke:#000000;stroke-linecap:butt;stroke-width:0.5;"/>
      </defs>
      <g>
       <use style="stroke:#000000;stroke-linecap:butt;stroke-width:0.5;" x="111.05071875" xlink:href="#m476344969c" y="12.96"/>
>>>>>>> 58463049
      </g>
     </g>
     <g id="text_1">
      <!-- 0 -->
      <defs>
       <path d="
M31.7812 66.4062
Q24.1719 66.4062 20.3281 58.9062
Q16.5 51.4219 16.5 36.375
Q16.5 21.3906 20.3281 13.8906
Q24.1719 6.39062 31.7812 6.39062
Q39.4531 6.39062 43.2812 13.8906
Q47.125 21.3906 47.125 36.375
Q47.125 51.4219 43.2812 58.9062
Q39.4531 66.4062 31.7812 66.4062
M31.7812 74.2188
Q44.0469 74.2188 50.5156 64.5156
Q56.9844 54.8281 56.9844 36.375
Q56.9844 17.9688 50.5156 8.26562
Q44.0469 -1.42188 31.7812 -1.42188
Q19.5312 -1.42188 13.0625 8.26562
Q6.59375 17.9688 6.59375 36.375
Q6.59375 54.8281 13.0625 64.5156
Q19.5312 74.2188 31.7812 74.2188" id="BitstreamVeraSans-Roman-30"/>
      </defs>
      <g transform="translate(108.02728125 419.086875)scale(0.12 -0.12)">
       <use xlink:href="#BitstreamVeraSans-Roman-30"/>
      </g>
     </g>
    </g>
    <g id="xtick_2">
     <g id="line2d_3">
<<<<<<< HEAD
      <defs>
       <path d="
M0 0
L0 -4" id="m3b2efec686"/>
      </defs>
      <g>
       <use style="stroke:#000000;stroke-linecap:butt;stroke-width:0.5;" x="189.69484375" xlink:href="#m3b2efec686" y="406.180625"/>
      </g>
     </g>
     <g id="line2d_4">
      <defs>
       <path d="
M0 0
L0 4" id="m40327e05a4"/>
      </defs>
      <g>
       <use style="stroke:#000000;stroke-linecap:butt;stroke-width:0.5;" x="189.69484375" xlink:href="#m40327e05a4" y="12.96"/>
=======
      <g>
       <use style="stroke:#000000;stroke-linecap:butt;stroke-width:0.5;" x="189.69484375" xlink:href="#m0012dd4eef" y="406.180625"/>
      </g>
     </g>
     <g id="line2d_4">
      <g>
       <use style="stroke:#000000;stroke-linecap:butt;stroke-width:0.5;" x="189.69484375" xlink:href="#m476344969c" y="12.96"/>
>>>>>>> 58463049
      </g>
     </g>
     <g id="text_2">
      <!-- 2 -->
      <defs>
       <path d="
M19.1875 8.29688
L53.6094 8.29688
L53.6094 0
L7.32812 0
L7.32812 8.29688
Q12.9375 14.1094 22.625 23.8906
Q32.3281 33.6875 34.8125 36.5312
Q39.5469 41.8438 41.4219 45.5312
Q43.3125 49.2188 43.3125 52.7812
Q43.3125 58.5938 39.2344 62.25
Q35.1562 65.9219 28.6094 65.9219
Q23.9688 65.9219 18.8125 64.3125
Q13.6719 62.7031 7.8125 59.4219
L7.8125 69.3906
Q13.7656 71.7812 18.9375 73
Q24.125 74.2188 28.4219 74.2188
Q39.75 74.2188 46.4844 68.5469
Q53.2188 62.8906 53.2188 53.4219
Q53.2188 48.9219 51.5312 44.8906
Q49.8594 40.875 45.4062 35.4062
Q44.1875 33.9844 37.6406 27.2188
Q31.1094 20.4531 19.1875 8.29688" id="BitstreamVeraSans-Roman-32"/>
      </defs>
      <g transform="translate(186.91796875 419.086875)scale(0.12 -0.12)">
       <use xlink:href="#BitstreamVeraSans-Roman-32"/>
      </g>
     </g>
    </g>
    <g id="xtick_3">
     <g id="line2d_5">
<<<<<<< HEAD
      <defs>
       <path d="
M0 0
L0 -4" id="m3b2efec686"/>
      </defs>
      <g>
       <use style="stroke:#000000;stroke-linecap:butt;stroke-width:0.5;" x="268.33896875" xlink:href="#m3b2efec686" y="406.180625"/>
      </g>
     </g>
     <g id="line2d_6">
      <defs>
       <path d="
M0 0
L0 4" id="m40327e05a4"/>
      </defs>
      <g>
       <use style="stroke:#000000;stroke-linecap:butt;stroke-width:0.5;" x="268.33896875" xlink:href="#m40327e05a4" y="12.96"/>
=======
      <g>
       <use style="stroke:#000000;stroke-linecap:butt;stroke-width:0.5;" x="268.33896875" xlink:href="#m0012dd4eef" y="406.180625"/>
      </g>
     </g>
     <g id="line2d_6">
      <g>
       <use style="stroke:#000000;stroke-linecap:butt;stroke-width:0.5;" x="268.33896875" xlink:href="#m476344969c" y="12.96"/>
>>>>>>> 58463049
      </g>
     </g>
     <g id="text_3">
      <!-- 4 -->
      <defs>
       <path d="
M37.7969 64.3125
L12.8906 25.3906
L37.7969 25.3906
z

M35.2031 72.9062
L47.6094 72.9062
L47.6094 25.3906
L58.0156 25.3906
L58.0156 17.1875
L47.6094 17.1875
L47.6094 0
L37.7969 0
L37.7969 17.1875
L4.89062 17.1875
L4.89062 26.7031
z
" id="BitstreamVeraSans-Roman-34"/>
      </defs>
      <g transform="translate(265.15146875 418.929375)scale(0.12 -0.12)">
       <use xlink:href="#BitstreamVeraSans-Roman-34"/>
      </g>
     </g>
    </g>
    <g id="xtick_4">
     <g id="line2d_7">
<<<<<<< HEAD
      <defs>
       <path d="
M0 0
L0 -4" id="m3b2efec686"/>
      </defs>
      <g>
       <use style="stroke:#000000;stroke-linecap:butt;stroke-width:0.5;" x="346.98309375" xlink:href="#m3b2efec686" y="406.180625"/>
      </g>
     </g>
     <g id="line2d_8">
      <defs>
       <path d="
M0 0
L0 4" id="m40327e05a4"/>
      </defs>
      <g>
       <use style="stroke:#000000;stroke-linecap:butt;stroke-width:0.5;" x="346.98309375" xlink:href="#m40327e05a4" y="12.96"/>
=======
      <g>
       <use style="stroke:#000000;stroke-linecap:butt;stroke-width:0.5;" x="346.98309375" xlink:href="#m0012dd4eef" y="406.180625"/>
      </g>
     </g>
     <g id="line2d_8">
      <g>
       <use style="stroke:#000000;stroke-linecap:butt;stroke-width:0.5;" x="346.98309375" xlink:href="#m476344969c" y="12.96"/>
>>>>>>> 58463049
      </g>
     </g>
     <g id="text_4">
      <!-- 6 -->
      <defs>
       <path d="
M33.0156 40.375
Q26.375 40.375 22.4844 35.8281
Q18.6094 31.2969 18.6094 23.3906
Q18.6094 15.5312 22.4844 10.9531
Q26.375 6.39062 33.0156 6.39062
Q39.6562 6.39062 43.5312 10.9531
Q47.4062 15.5312 47.4062 23.3906
Q47.4062 31.2969 43.5312 35.8281
Q39.6562 40.375 33.0156 40.375
M52.5938 71.2969
L52.5938 62.3125
Q48.875 64.0625 45.0938 64.9844
Q41.3125 65.9219 37.5938 65.9219
Q27.8281 65.9219 22.6719 59.3281
Q17.5312 52.7344 16.7969 39.4062
Q19.6719 43.6562 24.0156 45.9219
Q28.375 48.1875 33.5938 48.1875
Q44.5781 48.1875 50.9531 41.5156
Q57.3281 34.8594 57.3281 23.3906
Q57.3281 12.1562 50.6875 5.35938
Q44.0469 -1.42188 33.0156 -1.42188
Q20.3594 -1.42188 13.6719 8.26562
Q6.98438 17.9688 6.98438 36.375
Q6.98438 53.6562 15.1875 63.9375
Q23.3906 74.2188 37.2031 74.2188
Q40.9219 74.2188 44.7031 73.4844
Q48.4844 72.75 52.5938 71.2969" id="BitstreamVeraSans-Roman-36"/>
      </defs>
      <g transform="translate(343.96246875 419.086875)scale(0.12 -0.12)">
       <use xlink:href="#BitstreamVeraSans-Roman-36"/>
      </g>
     </g>
    </g>
    <g id="xtick_5">
     <g id="line2d_9">
<<<<<<< HEAD
      <defs>
       <path d="
M0 0
L0 -4" id="m3b2efec686"/>
      </defs>
      <g>
       <use style="stroke:#000000;stroke-linecap:butt;stroke-width:0.5;" x="425.62721875" xlink:href="#m3b2efec686" y="406.180625"/>
      </g>
     </g>
     <g id="line2d_10">
      <defs>
       <path d="
M0 0
L0 4" id="m40327e05a4"/>
      </defs>
      <g>
       <use style="stroke:#000000;stroke-linecap:butt;stroke-width:0.5;" x="425.62721875" xlink:href="#m40327e05a4" y="12.96"/>
=======
      <g>
       <use style="stroke:#000000;stroke-linecap:butt;stroke-width:0.5;" x="425.62721875" xlink:href="#m0012dd4eef" y="406.180625"/>
      </g>
     </g>
     <g id="line2d_10">
      <g>
       <use style="stroke:#000000;stroke-linecap:butt;stroke-width:0.5;" x="425.62721875" xlink:href="#m476344969c" y="12.96"/>
>>>>>>> 58463049
      </g>
     </g>
     <g id="text_5">
      <!-- 8 -->
      <defs>
       <path d="
M31.7812 34.625
Q24.75 34.625 20.7188 30.8594
Q16.7031 27.0938 16.7031 20.5156
Q16.7031 13.9219 20.7188 10.1562
Q24.75 6.39062 31.7812 6.39062
Q38.8125 6.39062 42.8594 10.1719
Q46.9219 13.9688 46.9219 20.5156
Q46.9219 27.0938 42.8906 30.8594
Q38.875 34.625 31.7812 34.625
M21.9219 38.8125
Q15.5781 40.375 12.0312 44.7188
Q8.5 49.0781 8.5 55.3281
Q8.5 64.0625 14.7188 69.1406
Q20.9531 74.2188 31.7812 74.2188
Q42.6719 74.2188 48.875 69.1406
Q55.0781 64.0625 55.0781 55.3281
Q55.0781 49.0781 51.5312 44.7188
Q48 40.375 41.7031 38.8125
Q48.8281 37.1562 52.7969 32.3125
Q56.7812 27.4844 56.7812 20.5156
Q56.7812 9.90625 50.3125 4.23438
Q43.8438 -1.42188 31.7812 -1.42188
Q19.7344 -1.42188 13.25 4.23438
Q6.78125 9.90625 6.78125 20.5156
Q6.78125 27.4844 10.7812 32.3125
Q14.7969 37.1562 21.9219 38.8125
M18.3125 54.3906
Q18.3125 48.7344 21.8438 45.5625
Q25.3906 42.3906 31.7812 42.3906
Q38.1406 42.3906 41.7188 45.5625
Q45.3125 48.7344 45.3125 54.3906
Q45.3125 60.0625 41.7188 63.2344
Q38.1406 66.4062 31.7812 66.4062
Q25.3906 66.4062 21.8438 63.2344
Q18.3125 60.0625 18.3125 54.3906" id="BitstreamVeraSans-Roman-38"/>
      </defs>
      <g transform="translate(422.62721875 419.086875)scale(0.12 -0.12)">
       <use xlink:href="#BitstreamVeraSans-Roman-38"/>
      </g>
     </g>
    </g>
   </g>
   <g id="matplotlib.axis_2">
    <g id="ytick_1">
     <g id="line2d_11">
      <defs>
       <path d="
M0 0
<<<<<<< HEAD
L4 0" id="mb2dea9eb6c"/>
      </defs>
      <g>
       <use style="stroke:#000000;stroke-linecap:butt;stroke-width:0.5;" x="91.3896875" xlink:href="#mb2dea9eb6c" y="32.62103125"/>
=======
L4 0" id="me8a85f7bf6" style="stroke:#000000;stroke-linecap:butt;stroke-width:0.5;"/>
      </defs>
      <g>
       <use style="stroke:#000000;stroke-linecap:butt;stroke-width:0.5;" x="91.3896875" xlink:href="#me8a85f7bf6" y="32.62103125"/>
>>>>>>> 58463049
      </g>
     </g>
     <g id="line2d_12">
      <defs>
       <path d="
M0 0
<<<<<<< HEAD
L-4 0" id="m845dcb4779"/>
      </defs>
      <g>
       <use style="stroke:#000000;stroke-linecap:butt;stroke-width:0.5;" x="484.6103125" xlink:href="#m845dcb4779" y="32.62103125"/>
=======
L-4 0" id="m1a32005dea" style="stroke:#000000;stroke-linecap:butt;stroke-width:0.5;"/>
      </defs>
      <g>
       <use style="stroke:#000000;stroke-linecap:butt;stroke-width:0.5;" x="484.6103125" xlink:href="#m1a32005dea" y="32.62103125"/>
>>>>>>> 58463049
      </g>
     </g>
     <g id="text_6">
      <!-- 0 -->
      <g transform="translate(81.3428125 36.98884375)scale(0.12 -0.12)">
       <use xlink:href="#BitstreamVeraSans-Roman-30"/>
      </g>
     </g>
    </g>
    <g id="ytick_2">
     <g id="line2d_13">
<<<<<<< HEAD
      <defs>
       <path d="
M0 0
L4 0" id="mb2dea9eb6c"/>
      </defs>
      <g>
       <use style="stroke:#000000;stroke-linecap:butt;stroke-width:0.5;" x="91.3896875" xlink:href="#mb2dea9eb6c" y="111.26515625"/>
      </g>
     </g>
     <g id="line2d_14">
      <defs>
       <path d="
M0 0
L-4 0" id="m845dcb4779"/>
      </defs>
      <g>
       <use style="stroke:#000000;stroke-linecap:butt;stroke-width:0.5;" x="484.6103125" xlink:href="#m845dcb4779" y="111.26515625"/>
=======
      <g>
       <use style="stroke:#000000;stroke-linecap:butt;stroke-width:0.5;" x="91.3896875" xlink:href="#me8a85f7bf6" y="111.26515625"/>
      </g>
     </g>
     <g id="line2d_14">
      <g>
       <use style="stroke:#000000;stroke-linecap:butt;stroke-width:0.5;" x="484.6103125" xlink:href="#m1a32005dea" y="111.26515625"/>
>>>>>>> 58463049
      </g>
     </g>
     <g id="text_7">
      <!-- 2 -->
      <g transform="translate(81.8359375 115.71828125)scale(0.12 -0.12)">
       <use xlink:href="#BitstreamVeraSans-Roman-32"/>
      </g>
     </g>
    </g>
    <g id="ytick_3">
     <g id="line2d_15">
<<<<<<< HEAD
      <defs>
       <path d="
M0 0
L4 0" id="mb2dea9eb6c"/>
      </defs>
      <g>
       <use style="stroke:#000000;stroke-linecap:butt;stroke-width:0.5;" x="91.3896875" xlink:href="#mb2dea9eb6c" y="189.90928125"/>
      </g>
     </g>
     <g id="line2d_16">
      <defs>
       <path d="
M0 0
L-4 0" id="m845dcb4779"/>
      </defs>
      <g>
       <use style="stroke:#000000;stroke-linecap:butt;stroke-width:0.5;" x="484.6103125" xlink:href="#m845dcb4779" y="189.90928125"/>
=======
      <g>
       <use style="stroke:#000000;stroke-linecap:butt;stroke-width:0.5;" x="91.3896875" xlink:href="#me8a85f7bf6" y="189.90928125"/>
      </g>
     </g>
     <g id="line2d_16">
      <g>
       <use style="stroke:#000000;stroke-linecap:butt;stroke-width:0.5;" x="484.6103125" xlink:href="#m1a32005dea" y="189.90928125"/>
>>>>>>> 58463049
      </g>
     </g>
     <g id="text_8">
      <!-- 4 -->
      <g transform="translate(81.0146875 194.28365625)scale(0.12 -0.12)">
       <use xlink:href="#BitstreamVeraSans-Roman-34"/>
      </g>
     </g>
    </g>
    <g id="ytick_4">
     <g id="line2d_17">
<<<<<<< HEAD
      <defs>
       <path d="
M0 0
L4 0" id="mb2dea9eb6c"/>
      </defs>
      <g>
       <use style="stroke:#000000;stroke-linecap:butt;stroke-width:0.5;" x="91.3896875" xlink:href="#mb2dea9eb6c" y="268.55340625"/>
      </g>
     </g>
     <g id="line2d_18">
      <defs>
       <path d="
M0 0
L-4 0" id="m845dcb4779"/>
      </defs>
      <g>
       <use style="stroke:#000000;stroke-linecap:butt;stroke-width:0.5;" x="484.6103125" xlink:href="#m845dcb4779" y="268.55340625"/>
=======
      <g>
       <use style="stroke:#000000;stroke-linecap:butt;stroke-width:0.5;" x="91.3896875" xlink:href="#me8a85f7bf6" y="268.55340625"/>
      </g>
     </g>
     <g id="line2d_18">
      <g>
       <use style="stroke:#000000;stroke-linecap:butt;stroke-width:0.5;" x="484.6103125" xlink:href="#m1a32005dea" y="268.55340625"/>
>>>>>>> 58463049
      </g>
     </g>
     <g id="text_9">
      <!-- 6 -->
      <g transform="translate(81.3484375 272.92121875)scale(0.12 -0.12)">
       <use xlink:href="#BitstreamVeraSans-Roman-36"/>
      </g>
     </g>
    </g>
    <g id="ytick_5">
     <g id="line2d_19">
<<<<<<< HEAD
      <defs>
       <path d="
M0 0
L4 0" id="mb2dea9eb6c"/>
      </defs>
      <g>
       <use style="stroke:#000000;stroke-linecap:butt;stroke-width:0.5;" x="91.3896875" xlink:href="#mb2dea9eb6c" y="347.19753125"/>
      </g>
     </g>
     <g id="line2d_20">
      <defs>
       <path d="
M0 0
L-4 0" id="m845dcb4779"/>
      </defs>
      <g>
       <use style="stroke:#000000;stroke-linecap:butt;stroke-width:0.5;" x="484.6103125" xlink:href="#m845dcb4779" y="347.19753125"/>
=======
      <g>
       <use style="stroke:#000000;stroke-linecap:butt;stroke-width:0.5;" x="91.3896875" xlink:href="#me8a85f7bf6" y="347.19753125"/>
      </g>
     </g>
     <g id="line2d_20">
      <g>
       <use style="stroke:#000000;stroke-linecap:butt;stroke-width:0.5;" x="484.6103125" xlink:href="#m1a32005dea" y="347.19753125"/>
>>>>>>> 58463049
      </g>
     </g>
     <g id="text_10">
      <!-- 8 -->
      <g transform="translate(81.3896875 351.56534375)scale(0.12 -0.12)">
       <use xlink:href="#BitstreamVeraSans-Roman-38"/>
      </g>
     </g>
    </g>
   </g>
   <g id="patch_3">
    <path d="
M91.3897 12.96
L484.61 12.96" style="fill:none;stroke:#000000;"/>
   </g>
   <g id="patch_4">
    <path d="
M484.61 406.181
L484.61 12.96" style="fill:none;stroke:#000000;"/>
   </g>
   <g id="patch_5">
    <path d="
M91.3897 406.181
L484.61 406.181" style="fill:none;stroke:#000000;"/>
   </g>
   <g id="patch_6">
    <path d="
M91.3897 406.181
L91.3897 12.96" style="fill:none;stroke:#000000;"/>
   </g>
  </g>
 </g>
 <defs>
  <clipPath id="p713522782d">
   <rect height="393.220625" width="393.220625" x="91.3896875" y="12.96"/>
  </clipPath>
 </defs>
</svg><|MERGE_RESOLUTION|>--- conflicted
+++ resolved
@@ -30,15 +30,11 @@
    </g>
    <g clip-path="url(#p713522782d)">
     <image height="10.0" transform="matrix(39.3220625 0.0 0.0 39.3220625 111.05071875 32.62103125)" width="10.0" x="-0.5" xlink:href="data:image/png;base64,
-<<<<<<< HEAD
-iVBORw0KGgoAAAANSUhEUgAAAAoAAAAKCAYAAACNMs+9AAAABHNCSVQICAgIfAhkiAAAAJpJREFUGJVtyzFSwlAQgOFvNcPEN5FDWHsUS+/DYWgpbb0ANYewFcxDKFiLEEdDqn/3m91glTxgaegjyrWjLQWfOWDQoEM7aUd4yZzizWFLeJsctumuq0pXLdqzcl8tnMVzbrMYlrmOc/Nqc4NzjV0+5T88VaW/iG/0OA2NfJcm+LuP9kVj/QdnHrLn0BMf5B5H7HFAvXa0I34A2HRUrfdxFAAAAAAASUVORK5CYII=" y="-0.5"/>
-=======
 iVBORw0KGgoAAAANSUhEUgAAAAoAAAAKCAYAAACNMs+9AAAABHNCSVQICAgIfAhkiAAAAJpJREFU
 GJVtyzFSwlAQgOFvNcPEN5FDWHsUS+/DYWgpbb0ANYewFcxDKFiLEEdDqn/3m91glTxgaegjyrWj
 LQWfOWDQoEM7aUd4yZzizWFLeJsctumuq0pXLdqzcl8tnMVzbrMYlrmOc/Nqc4NzjV0+5T88VaW/
 iG/0OA2NfJcm+LuP9kVj/QdnHrLn0BMf5B5H7HFAvXa0I34A2HRUrfdxFAAAAAAASUVORK5CYII=
 " y="-0.5"/>
->>>>>>> 58463049
    </g>
    <g id="matplotlib.axis_1">
     <g id="xtick_1">
@@ -46,34 +42,20 @@
       <defs>
        <path d="
 M0 0
-<<<<<<< HEAD
-L0 -4" id="m3b2efec686"/>
-      </defs>
-      <g>
-       <use style="stroke:#000000;stroke-linecap:butt;stroke-width:0.5;" x="111.05071875" xlink:href="#m3b2efec686" y="406.180625"/>
-=======
 L0 -4" id="m0012dd4eef" style="stroke:#000000;stroke-linecap:butt;stroke-width:0.5;"/>
       </defs>
       <g>
        <use style="stroke:#000000;stroke-linecap:butt;stroke-width:0.5;" x="111.05071875" xlink:href="#m0012dd4eef" y="406.180625"/>
->>>>>>> 58463049
       </g>
      </g>
      <g id="line2d_2">
       <defs>
        <path d="
 M0 0
-<<<<<<< HEAD
-L0 4" id="m40327e05a4"/>
-      </defs>
-      <g>
-       <use style="stroke:#000000;stroke-linecap:butt;stroke-width:0.5;" x="111.05071875" xlink:href="#m40327e05a4" y="12.96"/>
-=======
 L0 4" id="m476344969c" style="stroke:#000000;stroke-linecap:butt;stroke-width:0.5;"/>
       </defs>
       <g>
        <use style="stroke:#000000;stroke-linecap:butt;stroke-width:0.5;" x="111.05071875" xlink:href="#m476344969c" y="12.96"/>
->>>>>>> 58463049
       </g>
      </g>
      <g id="text_1">
@@ -106,33 +88,13 @@
     </g>
     <g id="xtick_2">
      <g id="line2d_3">
-<<<<<<< HEAD
-      <defs>
-       <path d="
-M0 0
-L0 -4" id="m3b2efec686"/>
-      </defs>
-      <g>
-       <use style="stroke:#000000;stroke-linecap:butt;stroke-width:0.5;" x="189.69484375" xlink:href="#m3b2efec686" y="406.180625"/>
+      <g>
+       <use style="stroke:#000000;stroke-linecap:butt;stroke-width:0.5;" x="189.69484375" xlink:href="#m0012dd4eef" y="406.180625"/>
       </g>
      </g>
      <g id="line2d_4">
-      <defs>
-       <path d="
-M0 0
-L0 4" id="m40327e05a4"/>
-      </defs>
-      <g>
-       <use style="stroke:#000000;stroke-linecap:butt;stroke-width:0.5;" x="189.69484375" xlink:href="#m40327e05a4" y="12.96"/>
-=======
-      <g>
-       <use style="stroke:#000000;stroke-linecap:butt;stroke-width:0.5;" x="189.69484375" xlink:href="#m0012dd4eef" y="406.180625"/>
-      </g>
-     </g>
-     <g id="line2d_4">
       <g>
        <use style="stroke:#000000;stroke-linecap:butt;stroke-width:0.5;" x="189.69484375" xlink:href="#m476344969c" y="12.96"/>
->>>>>>> 58463049
       </g>
      </g>
      <g id="text_2">
@@ -169,33 +131,13 @@
     </g>
     <g id="xtick_3">
      <g id="line2d_5">
-<<<<<<< HEAD
-      <defs>
-       <path d="
-M0 0
-L0 -4" id="m3b2efec686"/>
-      </defs>
-      <g>
-       <use style="stroke:#000000;stroke-linecap:butt;stroke-width:0.5;" x="268.33896875" xlink:href="#m3b2efec686" y="406.180625"/>
+      <g>
+       <use style="stroke:#000000;stroke-linecap:butt;stroke-width:0.5;" x="268.33896875" xlink:href="#m0012dd4eef" y="406.180625"/>
       </g>
      </g>
      <g id="line2d_6">
-      <defs>
-       <path d="
-M0 0
-L0 4" id="m40327e05a4"/>
-      </defs>
-      <g>
-       <use style="stroke:#000000;stroke-linecap:butt;stroke-width:0.5;" x="268.33896875" xlink:href="#m40327e05a4" y="12.96"/>
-=======
-      <g>
-       <use style="stroke:#000000;stroke-linecap:butt;stroke-width:0.5;" x="268.33896875" xlink:href="#m0012dd4eef" y="406.180625"/>
-      </g>
-     </g>
-     <g id="line2d_6">
       <g>
        <use style="stroke:#000000;stroke-linecap:butt;stroke-width:0.5;" x="268.33896875" xlink:href="#m476344969c" y="12.96"/>
->>>>>>> 58463049
       </g>
      </g>
      <g id="text_3">
@@ -228,33 +170,13 @@
     </g>
     <g id="xtick_4">
      <g id="line2d_7">
-<<<<<<< HEAD
-      <defs>
-       <path d="
-M0 0
-L0 -4" id="m3b2efec686"/>
-      </defs>
-      <g>
-       <use style="stroke:#000000;stroke-linecap:butt;stroke-width:0.5;" x="346.98309375" xlink:href="#m3b2efec686" y="406.180625"/>
+      <g>
+       <use style="stroke:#000000;stroke-linecap:butt;stroke-width:0.5;" x="346.98309375" xlink:href="#m0012dd4eef" y="406.180625"/>
       </g>
      </g>
      <g id="line2d_8">
-      <defs>
-       <path d="
-M0 0
-L0 4" id="m40327e05a4"/>
-      </defs>
-      <g>
-       <use style="stroke:#000000;stroke-linecap:butt;stroke-width:0.5;" x="346.98309375" xlink:href="#m40327e05a4" y="12.96"/>
-=======
-      <g>
-       <use style="stroke:#000000;stroke-linecap:butt;stroke-width:0.5;" x="346.98309375" xlink:href="#m0012dd4eef" y="406.180625"/>
-      </g>
-     </g>
-     <g id="line2d_8">
       <g>
        <use style="stroke:#000000;stroke-linecap:butt;stroke-width:0.5;" x="346.98309375" xlink:href="#m476344969c" y="12.96"/>
->>>>>>> 58463049
       </g>
      </g>
      <g id="text_4">
@@ -296,33 +218,13 @@
     </g>
     <g id="xtick_5">
      <g id="line2d_9">
-<<<<<<< HEAD
-      <defs>
-       <path d="
-M0 0
-L0 -4" id="m3b2efec686"/>
-      </defs>
-      <g>
-       <use style="stroke:#000000;stroke-linecap:butt;stroke-width:0.5;" x="425.62721875" xlink:href="#m3b2efec686" y="406.180625"/>
+      <g>
+       <use style="stroke:#000000;stroke-linecap:butt;stroke-width:0.5;" x="425.62721875" xlink:href="#m0012dd4eef" y="406.180625"/>
       </g>
      </g>
      <g id="line2d_10">
-      <defs>
-       <path d="
-M0 0
-L0 4" id="m40327e05a4"/>
-      </defs>
-      <g>
-       <use style="stroke:#000000;stroke-linecap:butt;stroke-width:0.5;" x="425.62721875" xlink:href="#m40327e05a4" y="12.96"/>
-=======
-      <g>
-       <use style="stroke:#000000;stroke-linecap:butt;stroke-width:0.5;" x="425.62721875" xlink:href="#m0012dd4eef" y="406.180625"/>
-      </g>
-     </g>
-     <g id="line2d_10">
       <g>
        <use style="stroke:#000000;stroke-linecap:butt;stroke-width:0.5;" x="425.62721875" xlink:href="#m476344969c" y="12.96"/>
->>>>>>> 58463049
       </g>
      </g>
      <g id="text_5">
@@ -377,34 +279,20 @@
       <defs>
        <path d="
 M0 0
-<<<<<<< HEAD
-L4 0" id="mb2dea9eb6c"/>
-      </defs>
-      <g>
-       <use style="stroke:#000000;stroke-linecap:butt;stroke-width:0.5;" x="91.3896875" xlink:href="#mb2dea9eb6c" y="32.62103125"/>
-=======
 L4 0" id="me8a85f7bf6" style="stroke:#000000;stroke-linecap:butt;stroke-width:0.5;"/>
       </defs>
       <g>
        <use style="stroke:#000000;stroke-linecap:butt;stroke-width:0.5;" x="91.3896875" xlink:href="#me8a85f7bf6" y="32.62103125"/>
->>>>>>> 58463049
       </g>
      </g>
      <g id="line2d_12">
       <defs>
        <path d="
 M0 0
-<<<<<<< HEAD
-L-4 0" id="m845dcb4779"/>
-      </defs>
-      <g>
-       <use style="stroke:#000000;stroke-linecap:butt;stroke-width:0.5;" x="484.6103125" xlink:href="#m845dcb4779" y="32.62103125"/>
-=======
 L-4 0" id="m1a32005dea" style="stroke:#000000;stroke-linecap:butt;stroke-width:0.5;"/>
       </defs>
       <g>
        <use style="stroke:#000000;stroke-linecap:butt;stroke-width:0.5;" x="484.6103125" xlink:href="#m1a32005dea" y="32.62103125"/>
->>>>>>> 58463049
       </g>
      </g>
      <g id="text_6">
@@ -416,33 +304,13 @@
     </g>
     <g id="ytick_2">
      <g id="line2d_13">
-<<<<<<< HEAD
-      <defs>
-       <path d="
-M0 0
-L4 0" id="mb2dea9eb6c"/>
-      </defs>
-      <g>
-       <use style="stroke:#000000;stroke-linecap:butt;stroke-width:0.5;" x="91.3896875" xlink:href="#mb2dea9eb6c" y="111.26515625"/>
+      <g>
+       <use style="stroke:#000000;stroke-linecap:butt;stroke-width:0.5;" x="91.3896875" xlink:href="#me8a85f7bf6" y="111.26515625"/>
       </g>
      </g>
      <g id="line2d_14">
-      <defs>
-       <path d="
-M0 0
-L-4 0" id="m845dcb4779"/>
-      </defs>
-      <g>
-       <use style="stroke:#000000;stroke-linecap:butt;stroke-width:0.5;" x="484.6103125" xlink:href="#m845dcb4779" y="111.26515625"/>
-=======
-      <g>
-       <use style="stroke:#000000;stroke-linecap:butt;stroke-width:0.5;" x="91.3896875" xlink:href="#me8a85f7bf6" y="111.26515625"/>
-      </g>
-     </g>
-     <g id="line2d_14">
       <g>
        <use style="stroke:#000000;stroke-linecap:butt;stroke-width:0.5;" x="484.6103125" xlink:href="#m1a32005dea" y="111.26515625"/>
->>>>>>> 58463049
       </g>
      </g>
      <g id="text_7">
@@ -454,33 +322,13 @@
     </g>
     <g id="ytick_3">
      <g id="line2d_15">
-<<<<<<< HEAD
-      <defs>
-       <path d="
-M0 0
-L4 0" id="mb2dea9eb6c"/>
-      </defs>
-      <g>
-       <use style="stroke:#000000;stroke-linecap:butt;stroke-width:0.5;" x="91.3896875" xlink:href="#mb2dea9eb6c" y="189.90928125"/>
+      <g>
+       <use style="stroke:#000000;stroke-linecap:butt;stroke-width:0.5;" x="91.3896875" xlink:href="#me8a85f7bf6" y="189.90928125"/>
       </g>
      </g>
      <g id="line2d_16">
-      <defs>
-       <path d="
-M0 0
-L-4 0" id="m845dcb4779"/>
-      </defs>
-      <g>
-       <use style="stroke:#000000;stroke-linecap:butt;stroke-width:0.5;" x="484.6103125" xlink:href="#m845dcb4779" y="189.90928125"/>
-=======
-      <g>
-       <use style="stroke:#000000;stroke-linecap:butt;stroke-width:0.5;" x="91.3896875" xlink:href="#me8a85f7bf6" y="189.90928125"/>
-      </g>
-     </g>
-     <g id="line2d_16">
       <g>
        <use style="stroke:#000000;stroke-linecap:butt;stroke-width:0.5;" x="484.6103125" xlink:href="#m1a32005dea" y="189.90928125"/>
->>>>>>> 58463049
       </g>
      </g>
      <g id="text_8">
@@ -492,33 +340,13 @@
     </g>
     <g id="ytick_4">
      <g id="line2d_17">
-<<<<<<< HEAD
-      <defs>
-       <path d="
-M0 0
-L4 0" id="mb2dea9eb6c"/>
-      </defs>
-      <g>
-       <use style="stroke:#000000;stroke-linecap:butt;stroke-width:0.5;" x="91.3896875" xlink:href="#mb2dea9eb6c" y="268.55340625"/>
+      <g>
+       <use style="stroke:#000000;stroke-linecap:butt;stroke-width:0.5;" x="91.3896875" xlink:href="#me8a85f7bf6" y="268.55340625"/>
       </g>
      </g>
      <g id="line2d_18">
-      <defs>
-       <path d="
-M0 0
-L-4 0" id="m845dcb4779"/>
-      </defs>
-      <g>
-       <use style="stroke:#000000;stroke-linecap:butt;stroke-width:0.5;" x="484.6103125" xlink:href="#m845dcb4779" y="268.55340625"/>
-=======
-      <g>
-       <use style="stroke:#000000;stroke-linecap:butt;stroke-width:0.5;" x="91.3896875" xlink:href="#me8a85f7bf6" y="268.55340625"/>
-      </g>
-     </g>
-     <g id="line2d_18">
       <g>
        <use style="stroke:#000000;stroke-linecap:butt;stroke-width:0.5;" x="484.6103125" xlink:href="#m1a32005dea" y="268.55340625"/>
->>>>>>> 58463049
       </g>
      </g>
      <g id="text_9">
@@ -530,33 +358,13 @@
     </g>
     <g id="ytick_5">
      <g id="line2d_19">
-<<<<<<< HEAD
-      <defs>
-       <path d="
-M0 0
-L4 0" id="mb2dea9eb6c"/>
-      </defs>
-      <g>
-       <use style="stroke:#000000;stroke-linecap:butt;stroke-width:0.5;" x="91.3896875" xlink:href="#mb2dea9eb6c" y="347.19753125"/>
+      <g>
+       <use style="stroke:#000000;stroke-linecap:butt;stroke-width:0.5;" x="91.3896875" xlink:href="#me8a85f7bf6" y="347.19753125"/>
       </g>
      </g>
      <g id="line2d_20">
-      <defs>
-       <path d="
-M0 0
-L-4 0" id="m845dcb4779"/>
-      </defs>
-      <g>
-       <use style="stroke:#000000;stroke-linecap:butt;stroke-width:0.5;" x="484.6103125" xlink:href="#m845dcb4779" y="347.19753125"/>
-=======
-      <g>
-       <use style="stroke:#000000;stroke-linecap:butt;stroke-width:0.5;" x="91.3896875" xlink:href="#me8a85f7bf6" y="347.19753125"/>
-      </g>
-     </g>
-     <g id="line2d_20">
       <g>
        <use style="stroke:#000000;stroke-linecap:butt;stroke-width:0.5;" x="484.6103125" xlink:href="#m1a32005dea" y="347.19753125"/>
->>>>>>> 58463049
       </g>
      </g>
      <g id="text_10">
