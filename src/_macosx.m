#include <Cocoa/Cocoa.h>
#include <ApplicationServices/ApplicationServices.h>
#include <sys/socket.h>
#include <Python.h>
#include "numpy/arrayobject.h"
#include "path_cleanup.h"

#if PY_MAJOR_VERSION >= 3
#define PY3K 1
#else
#define PY3K 0
#endif

/* Must define Py_TYPE for Python 2.5 or older */
#ifndef Py_TYPE
# define Py_TYPE(o) ((o)->ob_type)
#endif

/* Must define PyVarObject_HEAD_INIT for Python 2.5 or older */
#ifndef PyVarObject_HEAD_INIT
#define PyVarObject_HEAD_INIT(type, size)       \
        PyObject_HEAD_INIT(type) size,
#endif

/* Proper way to check for the OS X version we are compiling for, from
   http://developer.apple.com/documentation/DeveloperTools/Conceptual/cross_development */
#if __MAC_OS_X_VERSION_MIN_REQUIRED >= 1050
#define COMPILING_FOR_10_5
#endif

static int nwin = 0;   /* The number of open windows */

/* Use Atsui for Mac OS X 10.4, CoreText for Mac OS X 10.5 */
#ifndef COMPILING_FOR_10_5
static int ngc = 0;    /* The number of graphics contexts in use */


/* For drawing Unicode strings with ATSUI */
static ATSUStyle style = NULL;
static ATSUTextLayout layout = NULL;
#endif

/* CGFloat was defined in Mac OS X 10.5 */
#ifndef CGFLOAT_DEFINED
#define CGFloat float
#endif


/* Various NSApplicationDefined event subtypes */
#define STDIN_READY 0
#define SIGINT_CALLED 1
#define STOP_EVENT_LOOP 2
#define WINDOW_CLOSING 3

/* Path definitions */
#define STOP      0
#define MOVETO    1
#define LINETO    2
#define CURVE3    3
#define CURVE4    4
#define CLOSEPOLY 0x4f

/* Hatching */
#define HATCH_SIZE 72

/* -------------------------- Helper function ---------------------------- */

static void stdin_ready(CFReadStreamRef readStream, CFStreamEventType eventType, void* context)
{
    NSEvent* event = [NSEvent otherEventWithType: NSApplicationDefined
                                        location: NSZeroPoint
                                   modifierFlags: 0
                                       timestamp: 0.0
                                    windowNumber: 0
                                         context: nil
                                         subtype: STDIN_READY
                                           data1: 0
                                           data2: 0];
    [NSApp postEvent: event atStart: true];
}

static int sigint_fd = -1;

static void _sigint_handler(int sig)
{
    const char c = 'i';
    write(sigint_fd, &c, 1);
}

static void _callback(CFSocketRef s,
                      CFSocketCallBackType type,
                      CFDataRef address,
                      const void * data,
                      void *info)
{
    char c;
    CFSocketNativeHandle handle = CFSocketGetNative(s);
    read(handle, &c, 1);
    NSEvent* event = [NSEvent otherEventWithType: NSApplicationDefined
                                        location: NSZeroPoint
                                   modifierFlags: 0
                                       timestamp: 0.0
                                    windowNumber: 0
                                         context: nil
                                         subtype: SIGINT_CALLED
                                           data1: 0
                                           data2: 0];
    [NSApp postEvent: event atStart: true];
}

static int wait_for_stdin(void)
{
    const UInt8 buffer[] = "/dev/fd/0";
    const CFIndex n = (CFIndex)strlen((char*)buffer);
    CFRunLoopRef runloop = CFRunLoopGetCurrent();
    CFURLRef url = CFURLCreateFromFileSystemRepresentation(kCFAllocatorDefault,
                                                           buffer,
                                                           n,
                                                           false);
    CFReadStreamRef stream = CFReadStreamCreateWithFile(kCFAllocatorDefault,
                                                        url);
    CFRelease(url);

    CFReadStreamOpen(stream);
    if (!CFReadStreamHasBytesAvailable(stream))
    /* This is possible because of how PyOS_InputHook is called from Python */
    {
        int error;
        int interrupted = 0;
        int channel[2];
        CFSocketRef sigint_socket = NULL;
        PyOS_sighandler_t py_sigint_handler = NULL;
        CFStreamClientContext clientContext = {0, NULL, NULL, NULL, NULL};
        CFReadStreamSetClient(stream,
                              kCFStreamEventHasBytesAvailable,
                              stdin_ready,
                              &clientContext);
        CFReadStreamScheduleWithRunLoop(stream, runloop, kCFRunLoopCommonModes);
        error = pipe(channel);
        if (error==0)
        {
            fcntl(channel[1], F_SETFL, O_WRONLY | O_NONBLOCK);

            sigint_socket = CFSocketCreateWithNative(kCFAllocatorDefault,
                                                     channel[0],
                                                     kCFSocketReadCallBack,
                                                     _callback,
                                                     NULL);
            if (sigint_socket)
            {
                CFRunLoopSourceRef source;
                source = CFSocketCreateRunLoopSource(kCFAllocatorDefault,
                                                     sigint_socket,
                                                     0);
                CFRelease(sigint_socket);
                if (source)
                {
                    CFRunLoopAddSource(runloop, source, kCFRunLoopDefaultMode);
                    CFRelease(source);
                    sigint_fd = channel[1];
                    py_sigint_handler = PyOS_setsig(SIGINT, _sigint_handler);
                }
            }
            else
                close(channel[0]);
        }

        NSAutoreleasePool* pool = [[NSAutoreleasePool alloc] init];
        NSDate* date = [NSDate distantFuture];
        while (true)
        {   NSEvent* event = [NSApp nextEventMatchingMask: NSAnyEventMask
                                                untilDate: date
                                                   inMode: NSDefaultRunLoopMode
                                                  dequeue: YES];
           if (!event) break; /* No windows open */
           if ([event type]==NSApplicationDefined)
           {   short subtype = [event subtype];
               if (subtype==STDIN_READY) break;
               if (subtype==SIGINT_CALLED)
               {   interrupted = true;
                   break;
               }
           }
           [NSApp sendEvent: event];
        }
        [pool release];

        if (py_sigint_handler) PyOS_setsig(SIGINT, py_sigint_handler);
        CFReadStreamUnscheduleFromRunLoop(stream,
                                          runloop,
                                          kCFRunLoopCommonModes);
        if (sigint_socket) CFSocketInvalidate(sigint_socket);
        if (error==0) close(channel[1]);
        if (interrupted) raise(SIGINT);
    }
    CFReadStreamClose(stream);
    return 1;
}

#ifndef COMPILING_FOR_10_5
static int _init_atsui(void)
{
    OSStatus status;

    status = ATSUCreateStyle(&style);
    if (status!=noErr)
    {
        PyErr_SetString(PyExc_RuntimeError, "ATSUCreateStyle failed");
        return 0;
    }

    status = ATSUCreateTextLayout(&layout);
    if (status!=noErr)
    {
        status = ATSUDisposeStyle(style);
        if (status!=noErr)
            PyErr_WarnEx(PyExc_RuntimeWarning, "ATSUDisposeStyle failed", 1);
        PyErr_SetString(PyExc_RuntimeError, "ATSUCreateTextLayout failed");
        return 0;
    }


    return 1;
}

static void _dealloc_atsui(void)
{
    OSStatus status;

    status = ATSUDisposeStyle(style);
    if (status!=noErr)
        PyErr_WarnEx(PyExc_RuntimeWarning, "ATSUDisposeStyle failed", 1);

    status = ATSUDisposeTextLayout(layout);
    if (status!=noErr)
        PyErr_WarnEx(PyExc_RuntimeWarning, "ATSUDisposeTextLayout failed", 1);
}
#endif

static int _draw_path(CGContextRef cr, void* iterator)
{
    double x1, y1, x2, y2, x3, y3;
    int n = 0;
    unsigned code;

    while (true)
    {
        code = get_vertex(iterator, &x1, &y1);
        if (code == CLOSEPOLY)
        {
            CGContextClosePath(cr);
            n++;
        }
        else if (code == STOP)
        {
            break;
        }
        else if (code == MOVETO)
        {
            CGContextMoveToPoint(cr, x1, y1);
            n++;
        }
        else if (code==LINETO)
        {
            CGContextAddLineToPoint(cr, x1, y1);
            n++;
        }
        else if (code==CURVE3)
        {
            get_vertex(iterator, &x2, &y2);
            CGContextAddQuadCurveToPoint(cr, x1, y1, x2, y2);
            n+=2;
        }
        else if (code==CURVE4)
        {
            get_vertex(iterator, &x2, &y2);
            get_vertex(iterator, &x3, &y3);
            CGContextAddCurveToPoint(cr, x1, y1, x2, y2, x3, y3);
            n+=3;
        }
    }
    return n;
}

static void _draw_hatch(void *info, CGContextRef cr)
{
    PyObject* hatchpath = (PyObject*)info;
    PyObject* transform;
    int nd = 2;
    npy_intp dims[2] = {3, 3};
    int typenum = NPY_DOUBLE;
    double data[9] = {HATCH_SIZE, 0, 0, 0, HATCH_SIZE, 0, 0, 0, 1};
    double rect[4] = { 0.0, 0.0, HATCH_SIZE, HATCH_SIZE};
    int n;
    transform = PyArray_SimpleNewFromData(nd, dims, typenum, data);
    if (!transform)
    {
        PyGILState_STATE gstate = PyGILState_Ensure();
        PyErr_Print();
        PyGILState_Release(gstate);
        return;
    }
    void* iterator  = get_path_iterator(hatchpath,
                                        transform,
                                        0,
                                        0,
                                        rect,
                                        SNAP_FALSE,
                                        1.0,
                                        0);
    Py_DECREF(transform);
    if (!iterator)
    {
        PyGILState_STATE gstate = PyGILState_Ensure();
        PyErr_SetString(PyExc_RuntimeError, "failed to obtain path iterator for hatching");
        PyErr_Print();
        PyGILState_Release(gstate);
        return;
    }
    n = _draw_path(cr, iterator);
    free_path_iterator(iterator);
    if (n==0) return;
    CGContextSetLineWidth(cr, 1.0);
    CGContextSetLineCap(cr, kCGLineCapSquare);
    CGContextDrawPath(cr, kCGPathFillStroke);
}

static void _release_hatch(void* info)
{
    PyObject* hatchpath = (PyObject*)info;
    Py_DECREF(hatchpath);
}

/* ---------------------------- Cocoa classes ---------------------------- */


@interface Window : NSWindow
{   PyObject* manager;
}
- (Window*)initWithContentRect:(NSRect)rect styleMask:(unsigned int)mask backing:(NSBackingStoreType)bufferingType defer:(BOOL)deferCreation withManager: (PyObject*)theManager;
- (NSRect)constrainFrameRect:(NSRect)rect toScreen:(NSScreen*)screen;
- (BOOL)closeButtonPressed;
- (void)close;
- (void)dealloc;
@end

@interface ToolWindow : NSWindow
{
}
- (ToolWindow*)initWithContentRect:(NSRect)rect master:(NSWindow*)window;
- (void)masterCloses:(NSNotification*)notification;
- (void)close;
@end

@interface View : NSView
{   PyObject* canvas;
    NSRect rubberband;
    BOOL inside;
    NSTrackingRectTag tracking;
}
- (void)dealloc;
- (void)drawRect:(NSRect)rect;
- (void)windowDidResize:(NSNotification*)notification;
- (View*)initWithFrame:(NSRect)rect;
- (void)setCanvas: (PyObject*)newCanvas;
- (void)windowWillClose:(NSNotification*)notification;
- (BOOL)windowShouldClose:(NSNotification*)notification;
- (BOOL)isFlipped;
- (void)mouseEntered:(NSEvent*)event;
- (void)mouseExited:(NSEvent*)event;
- (void)mouseDown:(NSEvent*)event;
- (void)mouseUp:(NSEvent*)event;
- (void)mouseDragged:(NSEvent*)event;
- (void)mouseMoved:(NSEvent*)event;
- (void)rightMouseDown:(NSEvent*)event;
- (void)rightMouseUp:(NSEvent*)event;
- (void)rightMouseDragged:(NSEvent*)event;
- (void)otherMouseDown:(NSEvent*)event;
- (void)otherMouseUp:(NSEvent*)event;
- (void)otherMouseDragged:(NSEvent*)event;
- (void)setRubberband:(NSRect)rect;
- (void)removeRubberband;
- (const char*)convertKeyEvent:(NSEvent*)event;
- (void)keyDown:(NSEvent*)event;
- (void)keyUp:(NSEvent*)event;
- (void)scrollWheel:(NSEvent *)event;
- (void)flagsChanged:(NSEvent*)event;
@end

@interface ScrollableButton : NSButton
{
    SEL scrollWheelUpAction;
    SEL scrollWheelDownAction;
}
- (void)setScrollWheelUpAction:(SEL)action;
- (void)setScrollWheelDownAction:(SEL)action;
- (void)scrollWheel:(NSEvent *)event;
@end

@interface MenuItem: NSMenuItem
{   int index;
}
+ (MenuItem*)menuItemWithTitle:(NSString*)title;
+ (MenuItem*)menuItemSelectAll;
+ (MenuItem*)menuItemInvertAll;
+ (MenuItem*)menuItemForAxis:(int)i;
- (void)toggle:(id)sender;
- (void)selectAll:(id)sender;
- (void)invertAll:(id)sender;
- (int)index;
@end

/* ---------------------------- Python classes ---------------------------- */

typedef struct {
    PyObject_HEAD
    CGContextRef cr;
    NSSize size;
    int level;
    CGFloat color[4];
} GraphicsContext;

static CGMutablePathRef _create_path(void* iterator)
{
    unsigned code;
    CGMutablePathRef p;
    double x1, y1, x2, y2, x3, y3;

    p = CGPathCreateMutable();
    if (!p) return NULL;

    while (true)
    {
        code = get_vertex(iterator, &x1, &y1);
        if (code == CLOSEPOLY)
        {
            CGPathCloseSubpath(p);
        }
        else if (code == STOP)
        {
            break;
        }
        else if (code == MOVETO)
        {
            CGPathMoveToPoint(p, NULL, x1, y1);
        }
        else if (code==LINETO)
        {
            CGPathAddLineToPoint(p, NULL, x1, y1);
        }
        else if (code==CURVE3)
        {
            get_vertex(iterator, &x2, &y2);
            CGPathAddQuadCurveToPoint(p, NULL, x1, y1, x2, y2);
        }
        else if (code==CURVE4)
        {
            get_vertex(iterator, &x2, &y2);
            get_vertex(iterator, &x3, &y3);
            CGPathAddCurveToPoint(p, NULL, x1, y1, x2, y2, x3, y3);
        }
    }

    return p;
}

static int _get_snap(GraphicsContext* self, enum e_snap_mode* mode)
{
    PyObject* snap = PyObject_CallMethod((PyObject*)self, "get_snap", "");
    if(!snap) return 0;
    if(snap==Py_None) *mode = SNAP_AUTO;
    else if (PyBool_Check(snap)) *mode = SNAP_TRUE;
    else *mode = SNAP_FALSE;
    Py_DECREF(snap);
    return 1;
}

static PyObject*
GraphicsContext_new(PyTypeObject* type, PyObject *args, PyObject *kwds)
{
    GraphicsContext* self = (GraphicsContext*)type->tp_alloc(type, 0);
    if (!self) return NULL;
    self->cr = NULL;
    self->level = 0;

#ifndef COMPILING_FOR_10_5
    if (ngc==0)
    {
        int ok = _init_atsui();
        if (!ok)
        {
            return NULL;
        }
    }
    ngc++;
#endif

    return (PyObject*) self;
}

#ifndef COMPILING_FOR_10_5
static void
GraphicsContext_dealloc(GraphicsContext *self)
{
    ngc--;
    if (ngc==0) _dealloc_atsui();

    Py_TYPE(self)->tp_free((PyObject*)self);
}
#endif

static PyObject*
GraphicsContext_repr(GraphicsContext* self)
{
#if PY3K
    return PyUnicode_FromFormat("GraphicsContext object %p wrapping the Quartz 2D graphics context %p", (void*)self, (void*)(self->cr));
#else
    return PyString_FromFormat("GraphicsContext object %p wrapping the Quartz 2D graphics context %p", (void*)self, (void*)(self->cr));
#endif
}

static PyObject*
GraphicsContext_save (GraphicsContext* self)
{
    CGContextRef cr = self->cr;
    if (!cr)
    {
        PyErr_SetString(PyExc_RuntimeError, "CGContextRef is NULL");
        return NULL;
    }
    CGContextSaveGState(cr);
    self->level++;
    Py_INCREF(Py_None);
    return Py_None;
}

static PyObject*
GraphicsContext_restore (GraphicsContext* self)
{
    CGContextRef cr = self->cr;
    if (!cr)
    {
        PyErr_SetString(PyExc_RuntimeError, "CGContextRef is NULL");
        return NULL;
    }
    if (self->level==0)
    {
        PyErr_SetString(PyExc_RuntimeError,
            "Attempting to execute CGContextRestoreGState on an empty stack");
        return NULL;
    }
    CGContextRestoreGState(cr);
    self->level--;
    Py_INCREF(Py_None);
    return Py_None;
}

static PyObject*
GraphicsContext_set_alpha (GraphicsContext* self, PyObject* args)
{
    float alpha;
    if (!PyArg_ParseTuple(args, "f", &alpha)) return NULL;
    CGContextRef cr = self->cr;
    if (!cr)
    {
        PyErr_SetString(PyExc_RuntimeError, "CGContextRef is NULL");
        return NULL;
    }
    CGContextSetAlpha(cr, alpha);

    self->color[3] = alpha;

    Py_INCREF(Py_None);
    return Py_None;
}

static BOOL
_set_antialiased(CGContextRef cr, PyObject* antialiased)
{
    const int shouldAntialias = PyObject_IsTrue(antialiased);
    if (shouldAntialias < 0)
    {
        PyErr_SetString(PyExc_ValueError,
                        "Failed to read antialiaseds variable");
        return false;
    }
    CGContextSetShouldAntialias(cr, shouldAntialias);
    return true;
}

static PyObject*
GraphicsContext_set_antialiased (GraphicsContext* self, PyObject* args)
{
    CGContextRef cr = self->cr;
    if (!cr)
    {
        PyErr_SetString(PyExc_RuntimeError, "CGContextRef is NULL");
        return NULL;
    }
    if (!_set_antialiased(cr, args)) return NULL;
    Py_INCREF(Py_None);
    return Py_None;
}

static PyObject*
GraphicsContext_set_capstyle (GraphicsContext* self, PyObject* args)
{
    char* string;
    CGLineCap cap;

    if (!PyArg_ParseTuple(args, "s", &string)) return NULL;

    if (!strcmp(string, "butt")) cap = kCGLineCapButt;
    else if (!strcmp(string, "round")) cap = kCGLineCapRound;
    else if (!strcmp(string, "projecting")) cap = kCGLineCapSquare;
    else
    {
        PyErr_SetString(PyExc_ValueError,
                        "capstyle should be 'butt', 'round', or 'projecting'");
        return NULL;
    }
    CGContextRef cr = self->cr;
    if (!cr)
    {
        PyErr_SetString(PyExc_RuntimeError, "CGContextRef is NULL");
        return NULL;
    }
    CGContextSetLineCap(cr, cap);

    Py_INCREF(Py_None);
    return Py_None;
}

static PyObject*
GraphicsContext_set_clip_rectangle (GraphicsContext* self, PyObject* args)
{
    CGRect rect;
    float x, y, width, height;
    if (!PyArg_ParseTuple(args, "(ffff)", &x, &y, &width, &height)) return NULL;

    rect.origin.x = x;
    rect.origin.y = y;
    rect.size.width = width;
    rect.size.height = height;

    CGContextRef cr = self->cr;
    if (!cr)
    {
        PyErr_SetString(PyExc_RuntimeError, "CGContextRef is NULL");
        return NULL;
    }

    CGContextClipToRect(cr, rect);
    Py_INCREF(Py_None);
    return Py_None;
}

static PyObject*
GraphicsContext_set_clip_path (GraphicsContext* self, PyObject* args)
{
    int n;
    CGContextRef cr = self->cr;

    PyObject* path;
    int nd = 2;
    npy_intp dims[2] = {3, 3};
    int typenum = NPY_DOUBLE;
    double data[] = {1.0, 0.0, 0.0, 0.0, 1.0, 0.0, 0.0, 0.0, 1.0};

    if (!cr)
    {
        PyErr_SetString(PyExc_RuntimeError, "CGContextRef is NULL");
        return NULL;
    }

    if(!PyArg_ParseTuple(args, "O", &path)) return NULL;

    PyObject* transform = PyArray_SimpleNewFromData(nd, dims, typenum, data);
    if (!transform) return NULL;

    double rect[4] = {0.0, 0.0, self->size.width, self->size.height};
    void* iterator  = get_path_iterator(path,
                                        transform,
                                        0,
                                        0,
                                        rect,
                                        SNAP_AUTO,
                                        1.0,
                                        0);
    Py_DECREF(transform);
    if (!iterator)
    {
        PyErr_SetString(PyExc_RuntimeError,
            "set_clip_path: failed to obtain path iterator for clipping");
        return NULL;
    }
    n = _draw_path(cr, iterator);
    free_path_iterator(iterator);

    if (n > 0) CGContextClip(cr);

    Py_INCREF(Py_None);
    return Py_None;
}

static BOOL
_set_dashes(CGContextRef cr, PyObject* linestyle)
{
    CGFloat phase = 0.0;
    PyObject* offset;
    PyObject* dashes;

    if (!PyArg_ParseTuple(linestyle, "OO", &offset, &dashes))
    {
        PyErr_SetString(PyExc_TypeError,
            "failed to obtain the offset and dashes from the linestyle");
        return false;
    }

    if (offset!=Py_None)
    {
<<<<<<< HEAD
        if (PyFloat_Check(offset)) phase = PyFloat_AsDouble(offset);
#if PY3K
        else if (PyLong_Check(offset)) phase = PyLong_AsLong(offset);
#else
        else if (PyInt_Check(offset)) phase = PyInt_AsLong(offset);
=======
        if (PyFloat_Check(offset)) phase = PyFloat_AS_DOUBLE(offset);
#if PY3K
        else if (PyLong_Check(offset)) phase = PyLong_AS_LONG(offset);
#else
        else if (PyInt_Check(offset)) phase = PyInt_AS_LONG(offset);
>>>>>>> 58463049
#endif
        else
        {
            PyErr_SetString(PyExc_TypeError,
                            "offset should be a floating point value");
            return false;
        }
    }

    if (dashes!=Py_None)
    {
        if (PyList_Check(dashes)) dashes = PyList_AsTuple(dashes);
        else if (PyTuple_Check(dashes)) Py_INCREF(dashes);
        else
        {
            PyErr_SetString(PyExc_TypeError,
                            "dashes should be a tuple or a list");
            return false;
        }
        int n = PyTuple_GET_SIZE(dashes);
        int i;
        CGFloat* lengths = malloc(n*sizeof(CGFloat));
        if(!lengths)
        {
            PyErr_SetString(PyExc_MemoryError, "Failed to store dashes");
            Py_DECREF(dashes);
            return false;
        }
        for (i = 0; i < n; i++)
        {
            PyObject* value = PyTuple_GET_ITEM(dashes, i);
            if (PyFloat_Check(value))
                lengths[i] = (CGFloat) PyFloat_AS_DOUBLE(value);
#if PY3K
            else if (PyLong_Check(value))
<<<<<<< HEAD
                lengths[i] = (CGFloat) PyLong_AsLong(value);
=======
                lengths[i] = (CGFloat) PyLong_AS_LONG(value);
>>>>>>> 58463049
#else
            else if (PyInt_Check(value))
                lengths[i] = (CGFloat) PyInt_AS_LONG(value);
#endif
            else break;
        }
        Py_DECREF(dashes);
        if (i < n) /* break encountered */
        {
            free(lengths);
            PyErr_SetString(PyExc_TypeError, "Failed to read dashes");
            return false;
        }
        CGContextSetLineDash(cr, phase, lengths, n);
        free(lengths);
    }
    else
        CGContextSetLineDash(cr, phase, NULL, 0);

    return true;
}

static PyObject*
GraphicsContext_set_dashes (GraphicsContext* self, PyObject* args)
{
    CGContextRef cr = self->cr;
    if (!cr)
    {
        PyErr_SetString(PyExc_RuntimeError, "CGContextRef is NULL");
        return NULL;
    }

    if (!_set_dashes(cr, args))
        return NULL;

    Py_INCREF(Py_None);
    return Py_None;
}

static PyObject*
GraphicsContext_set_foreground(GraphicsContext* self, PyObject* args)
{
    float r, g, b;
    if(!PyArg_ParseTuple(args, "(fff)", &r, &g, &b)) return NULL;

    CGContextRef cr = self->cr;
    if (!cr)
    {
        PyErr_SetString(PyExc_RuntimeError, "CGContextRef is NULL");
        return NULL;
    }

    CGContextSetRGBStrokeColor(cr, r, g, b, 1.0);
    CGContextSetRGBFillColor(cr, r, g, b, 1.0);

    self->color[0] = r;
    self->color[1] = g;
    self->color[2] = b;
    self->color[3] = 1.0;

    Py_INCREF(Py_None);
    return Py_None;
}

static PyObject*
GraphicsContext_set_graylevel(GraphicsContext* self, PyObject* args)
{   float gray;
    if(!PyArg_ParseTuple(args, "f", &gray)) return NULL;

    CGContextRef cr = self->cr;
    if (!cr)
    {
        PyErr_SetString(PyExc_RuntimeError, "CGContextRef is NULL");
        return NULL;
    }

    CGContextSetGrayStrokeColor(cr, gray, 1.0);
    CGContextSetGrayFillColor(cr, gray, 1.0);
    Py_INCREF(Py_None);
    return Py_None;
}

static PyObject*
GraphicsContext_set_linewidth (GraphicsContext* self, PyObject* args)
{
    float width;
    if (!PyArg_ParseTuple(args, "f", &width)) return NULL;

    CGContextRef cr = self->cr;
    if (!cr)
    {
        PyErr_SetString(PyExc_RuntimeError, "CGContextRef is NULL");
        return NULL;
    }

    CGContextSetLineWidth(cr, width);

    Py_INCREF(Py_None);
    return Py_None;
}

static PyObject*
GraphicsContext_set_joinstyle(GraphicsContext* self, PyObject* args)
{   char* string;
    CGLineJoin join;

    if (!PyArg_ParseTuple(args, "s", &string)) return NULL;

    if (!strcmp(string, "miter")) join = kCGLineJoinMiter;
    else if (!strcmp(string, "round")) join = kCGLineJoinRound;
    else if (!strcmp(string, "bevel")) join = kCGLineJoinBevel;
    else
    {
        PyErr_SetString(PyExc_ValueError,
                        "joinstyle should be 'miter', 'round', or 'bevel'");
        return NULL;
    }

    CGContextRef cr = self->cr;
    if (!cr)
    {
        PyErr_SetString(PyExc_RuntimeError, "CGContextRef is NULL");
        return NULL;
    }
    CGContextSetLineJoin(cr, join);

    Py_INCREF(Py_None);
    return Py_None;
}

static PyObject*
GraphicsContext_draw_path (GraphicsContext* self, PyObject* args)
{
    PyObject* path;
    PyObject* transform;
    PyObject* rgbFace;
    float linewidth;

    int n;

    void* iterator;

    CGContextRef cr = self->cr;
    double rect[4] = { 0.0, 0.0, self->size.width, self->size.height};

    if (!cr)
    {
        PyErr_SetString(PyExc_RuntimeError, "CGContextRef is NULL");
        return NULL;
    }

    if(!PyArg_ParseTuple(args, "OOf|O",
                               &path,
                               &transform,
                               &linewidth,
                               &rgbFace)) return NULL;

    if(rgbFace==Py_None) rgbFace = NULL;

    iterator  = get_path_iterator(path,
                                  transform,
                                  1,
                                  0,
                                  rect,
                                  SNAP_AUTO,
                                  linewidth,
                                  rgbFace == NULL);
    if (!iterator)
    {
        PyErr_SetString(PyExc_RuntimeError,
                        "draw_path: failed to obtain path iterator");
        return NULL;
    }
    n = _draw_path(cr, iterator);
    free_path_iterator(iterator);

    if (n > 0)
    {
        PyObject* hatchpath;
        if(rgbFace)
        {
            float r, g, b;
            if (!PyArg_ParseTuple(rgbFace, "fff", &r, &g, &b))
                return NULL;
            CGContextSaveGState(cr);
            CGContextSetRGBFillColor(cr, r, g, b, 1.0);
            CGContextDrawPath(cr, kCGPathFillStroke);
            CGContextRestoreGState(cr);
        }
        else CGContextStrokePath(cr);

        hatchpath = PyObject_CallMethod((PyObject*)self, "get_hatch_path", "");
        if (!hatchpath)
        {
            return NULL;
        }
        else if (hatchpath==Py_None)
        {
            Py_DECREF(hatchpath);
        }
        else
        {
            CGPatternRef pattern;
            CGColorSpaceRef baseSpace;
            CGColorSpaceRef patternSpace;
            static const CGPatternCallbacks callbacks = {0,
                                                         &_draw_hatch,
                                                         &_release_hatch};
            baseSpace = CGColorSpaceCreateWithName(kCGColorSpaceGenericRGB);
            if (!baseSpace)
            {
                Py_DECREF(hatchpath);
                PyErr_SetString(PyExc_RuntimeError,
                    "draw_path: CGColorSpaceCreateWithName failed");
                return NULL;
            }
            patternSpace = CGColorSpaceCreatePattern(baseSpace);
            CGColorSpaceRelease(baseSpace);
            if (!patternSpace)
            {
                Py_DECREF(hatchpath);
                PyErr_SetString(PyExc_RuntimeError,
                    "draw_path: CGColorSpaceCreatePattern failed");
                return NULL;
            }
            CGContextSetFillColorSpace(cr, patternSpace);
            CGColorSpaceRelease(patternSpace);

            pattern = CGPatternCreate((void*)hatchpath,
                                      CGRectMake(0, 0, HATCH_SIZE, HATCH_SIZE),
                                      CGAffineTransformIdentity,
                                      HATCH_SIZE, HATCH_SIZE,
                                      kCGPatternTilingNoDistortion,
                                      false,
                                      &callbacks);
            CGContextSetFillPattern(cr, pattern, self->color);
            CGPatternRelease(pattern);
            iterator  = get_path_iterator(path,
                                          transform,
                                          1,
                                          0,
                                          rect,
                                          SNAP_AUTO,
                                          linewidth,
                                          0);
            if (!iterator)
            {
                Py_DECREF(hatchpath);
                PyErr_SetString(PyExc_RuntimeError,
                    "draw_path: failed to obtain path iterator for hatching");
                return NULL;
            }
            n = _draw_path(cr, iterator);
            free_path_iterator(iterator);
            CGContextFillPath(cr);
        }
    }

    Py_INCREF(Py_None);
    return Py_None;
}

static PyObject*
GraphicsContext_draw_markers (GraphicsContext* self, PyObject* args)
{
    PyObject* marker_path;
    PyObject* marker_transform;
    PyObject* path;
    PyObject* transform;
    float linewidth;
    PyObject* rgbFace;

    int ok;
    float r, g, b;

    CGMutablePathRef marker;
    void* iterator;
    double rect[4] = {0.0, 0.0, self->size.width, self->size.height};
    enum e_snap_mode mode;
    double xc, yc;
    unsigned code;

    CGContextRef cr = self->cr;

    if (!cr)
    {
        PyErr_SetString(PyExc_RuntimeError, "CGContextRef is NULL");
        return NULL;
    }

    if(!PyArg_ParseTuple(args, "OOOOf|O",
                               &marker_path,
                               &marker_transform,
                               &path,
                               &transform,
                               &linewidth,
                               &rgbFace)) return NULL;

    if(rgbFace==Py_None) rgbFace = NULL;

    if (rgbFace)
    {
        ok = PyArg_ParseTuple(rgbFace, "fff", &r, &g, &b);
        if (!ok)
        {
            return NULL;
        }
        CGContextSetRGBFillColor(cr, r, g, b, 1.0);
    }

    ok = _get_snap(self, &mode);
    if (!ok)
    {
        return NULL;
    }

    iterator = get_path_iterator(marker_path,
                                 marker_transform,
                                 0,
                                 0,
                                 rect,
                                 mode,
                                 linewidth,
                                 0);
    if (!iterator)
    {
        PyErr_SetString(PyExc_RuntimeError,
            "draw_markers: failed to obtain path iterator for marker");
        return NULL;
    }
    marker = _create_path(iterator);
    free_path_iterator(iterator);
    if (!marker)
    {
        PyErr_SetString(PyExc_RuntimeError,
            "draw_markers: failed to draw marker path");
        return NULL;
    }
    iterator = get_path_iterator(path,
                                 transform,
                                 1,
                                 1,
                                 rect,
                                 SNAP_TRUE,
                                 1.0,
                                 0);
    if (!iterator)
    {
        CGPathRelease(marker);
        PyErr_SetString(PyExc_RuntimeError,
            "draw_markers: failed to obtain path iterator");
        return NULL;
    }

    while (true)
    {
        code = get_vertex(iterator, &xc, &yc);
        if (code == STOP)
        {
            break;
        }
        else if (code == MOVETO || code == LINETO || code == CURVE3 || code ==CURVE4)
        {
            CGContextSaveGState(cr);
            CGContextTranslateCTM(cr, xc, yc);
            CGContextAddPath(cr, marker);
            CGContextRestoreGState(cr);
        }
        if(rgbFace) CGContextDrawPath(cr, kCGPathFillStroke);
        else CGContextStrokePath(cr);
    }
    free_path_iterator(iterator);
    CGPathRelease(marker);

    Py_INCREF(Py_None);
    return Py_None;
}

static BOOL _clip(CGContextRef cr, PyObject* object)
{
    if (object == Py_None) return true;

    PyArrayObject* array = NULL;
    array = (PyArrayObject*) PyArray_FromObject(object, PyArray_DOUBLE, 2, 2);
    if (!array)
    {
        PyErr_SetString(PyExc_ValueError, "failed to read clipping bounding box");
        return false;
    }

    if (PyArray_NDIM(array)!=2 || PyArray_DIM(array, 0)!=2 || PyArray_DIM(array, 1)!=2)
    {
        Py_DECREF(array);
        PyErr_SetString(PyExc_ValueError, "clipping bounding box should be a 2x2 array");
        return false;
    }

    const double l = *(double*)PyArray_GETPTR2(array, 0, 0);
    const double b = *(double*)PyArray_GETPTR2(array, 0, 1);
    const double r = *(double*)PyArray_GETPTR2(array, 1, 0);
    const double t = *(double*)PyArray_GETPTR2(array, 1, 1);

    Py_DECREF(array);

    CGRect rect;
    rect.origin.x = (CGFloat) l;
    rect.origin.y = (CGFloat) b;
    rect.size.width = (CGFloat) (r-l);
    rect.size.height = (CGFloat) (t-b);

    CGContextClipToRect(cr, rect);

    return true;
}

static BOOL
_set_offset(CGContextRef cr, PyObject* offsets, int index, PyObject* transform)
{
    CGFloat tx;
    CGFloat ty;
    double x = *(double*)PyArray_GETPTR2(offsets, index, 0);
    double y = *(double*)PyArray_GETPTR2(offsets, index, 1);
    PyObject* translation = PyObject_CallMethod(transform, "transform_point",
                                                           "((ff))", x, y);
    if (!translation)
    {
        return false;
    }
    if (!PyArray_Check(translation))
    {
        Py_DECREF(translation);
        PyErr_SetString(PyExc_ValueError,
            "transform_point did not return a NumPy array");
        return false;
    }
    if (PyArray_NDIM(translation)!=1 || PyArray_DIM(translation, 0)!=2)
    {
        Py_DECREF(translation);
        PyErr_SetString(PyExc_ValueError,
            "transform_point did not return an approriate array");
        return false;
    }
    tx = (CGFloat)(*(double*)PyArray_GETPTR1(translation, 0));
    ty = (CGFloat)(*(double*)PyArray_GETPTR1(translation, 1));
    Py_DECREF(translation);
    CGContextTranslateCTM(cr, tx, ty);
    return true;
}

static PyObject*
GraphicsContext_draw_path_collection (GraphicsContext* self, PyObject* args)
{
    PyObject* cliprect;
    PyObject* clippath;
    PyObject* clippath_transform;
    PyObject* paths;
    PyObject* transforms;
    PyObject* offsets;
    PyObject* offset_transform;
    PyObject* facecolors;
    PyObject* edgecolors;
    PyObject* linewidths;
    PyObject* linestyles;
    PyObject* antialiaseds;

    CGContextRef cr = self->cr;

    if (!cr)
    {
        PyErr_SetString(PyExc_RuntimeError, "CGContextRef is NULL");
        return NULL;
    }

    if(!PyArg_ParseTuple(args, "OOOOOOOOOOOO", &cliprect,
                                               &clippath,
                                               &clippath_transform,
                                               &paths,
                                               &transforms,
                                               &offsets,
                                               &offset_transform,
                                               &facecolors,
                                               &edgecolors,
                                               &linewidths,
                                               &linestyles,
                                               &antialiaseds))
        return NULL;

    int ok = 1;
    Py_ssize_t i;
    Py_ssize_t Np = 0;
    Py_ssize_t N = 0;

    CGMutablePathRef* p = NULL;

    /* --------- Prepare some variables for the path iterator ------------- */
    void* iterator;
    double rect[4] = {0.0, 0.0, self->size.width, self->size.height};
    enum e_snap_mode mode;
    ok = _get_snap(self, &mode);
    if (!ok)
    {
        return NULL;
    }

    /* ------------------- Check paths ------------------------------------ */

    if (!PySequence_Check(paths))
    {
        PyErr_SetString(PyExc_ValueError, "paths must be a sequence object");
        return NULL;
    }
    const Py_ssize_t Npaths = PySequence_Size(paths);

    /* ------------------- Check transforms ------------------------------- */

    if (!PySequence_Check(transforms))
    {
        PyErr_SetString(PyExc_ValueError, "transforms must be a sequence object");
        return NULL;
    }
    const Py_ssize_t Ntransforms = PySequence_Size(transforms);
    if (Ntransforms==0)
    {
        PyErr_SetString(PyExc_ValueError, "transforms should contain at least one item");
        return NULL;
    }

    /* ------------------- Read drawing arrays ---------------------------- */

    CGContextSaveGState(cr);
    offsets = PyArray_FromObject(offsets, NPY_DOUBLE, 0, 2);
    facecolors = PyArray_FromObject(facecolors, NPY_DOUBLE, 1, 2);
    edgecolors = PyArray_FromObject(edgecolors, NPY_DOUBLE, 1, 2);

    /* ------------------- Check offsets array ---------------------------- */

    if (!offsets ||
        (PyArray_NDIM(offsets)==2 && PyArray_DIM(offsets, 1)!=2) ||
        (PyArray_NDIM(offsets)==1 && PyArray_DIM(offsets, 0)!=0))
    {
        PyErr_SetString(PyExc_ValueError, "Offsets array must be Nx2");
        ok = 0;
        goto exit;
    }
    const Py_ssize_t Noffsets = PyArray_DIM(offsets, 0);

    /* ------------------- Check facecolors array ------------------------- */

    if (!facecolors ||
        (PyArray_NDIM(facecolors)==1 && PyArray_DIM(facecolors, 0)!=0) ||
        (PyArray_NDIM(facecolors)==2 && PyArray_DIM(facecolors, 1)!=4))
    {
        PyErr_SetString(PyExc_ValueError, "Facecolors must by a Nx4 numpy array or empty");
        ok = 0;
        goto exit;
    }

    /* ------------------- Check edgecolors array ------------------------- */

    if (!edgecolors ||
        (PyArray_NDIM(edgecolors)==1 && PyArray_DIM(edgecolors, 0)!=0) ||
        (PyArray_NDIM(edgecolors)==2 && PyArray_DIM(edgecolors, 1)!=4))
    {
        PyErr_SetString(PyExc_ValueError, "Edgecolors must by a Nx4 numpy array or empty");
        ok = 0;
        goto exit;
    }

    /* -------------------------------------------------------------------- */

    if (Npaths==0) goto exit; /* Nothing to do */

    /* -------------------------------------------------------------------- */

    Np = Npaths > Ntransforms ? Npaths : Ntransforms;
    N = Np > Noffsets ? Np : Noffsets;

    p = malloc(Np*sizeof(CGMutablePathRef));
    if (!p)
    {
        ok = 0;
        goto exit;
    }
    for (i = 0; i < Np; i++)
    {
        PyObject* path;
        PyObject* transform;
        p[i] = NULL;
        path = PySequence_ITEM(paths, i % Npaths);
        if (!path)
        {
            ok = 0;
            goto exit;
        }
        transform = PySequence_ITEM(transforms, i % Ntransforms);
        if (!transform)
        {
            PyErr_SetString(PyExc_RuntimeError, "failed to obtain transform");
            Py_DECREF(path);
            ok = 0;
            goto exit;
        }
        iterator = get_path_iterator(path,
                                     transform,
                                     1,
                                     0,
                                     rect,
                                     mode,
                                     1.0,
                                     /* Hardcoding stroke width to 1.0
                                        here, but for true
                                        correctness, the paths would
                                        need to be set up for each
                                        different linewidth that may
                                        be applied below.  This
                                        difference is very minute in
                                        practice, so this hardcoding
                                        is probably ok for now.  --
                                        MGD */
                                     0);
        Py_DECREF(transform);
        Py_DECREF(path);
        if (!iterator)
        {
            PyErr_SetString(PyExc_RuntimeError,
                            "failed to obtain path iterator");
            ok = 0;
            goto exit;
        }
        p[i] = _create_path(iterator);
        free_path_iterator(iterator);
        if (!p[i])
        {
            PyErr_SetString(PyExc_RuntimeError, "failed to create path");
            ok = 0;
            goto exit;
        }
    }

    /* ------------------- Set clipping path ------------------------------ */

    if (!_clip(cr, cliprect))
    {
        ok = 0;
        goto exit;
    }
    if (clippath!=Py_None)
    {
        int n;
        iterator  = get_path_iterator(clippath,
                                      clippath_transform,
                                      0,
                                      0,
                                      rect,
                                      SNAP_AUTO,
                                      1.0,
                                      0);
        if (!iterator)
        {
            PyErr_SetString(PyExc_RuntimeError,
                "draw_path_collection: failed to obtain path iterator for clipping");
            ok = 0;
            goto exit;
        }
        n = _draw_path(cr, iterator);
        free_path_iterator(iterator);
        if (n > 0) CGContextClip(cr);
    }

    /* ------------------- Check the other arguments ---------------------- */

    if (!PySequence_Check(linewidths))
    {
        PyErr_SetString(PyExc_ValueError, "linewidths must be a sequence object");
        ok = 0;
        goto exit;
    }
    if (!PySequence_Check(linestyles))
    {
        PyErr_SetString(PyExc_ValueError, "linestyles must be a sequence object");
        ok = 0;
        goto exit;
    }
    if (!PySequence_Check(antialiaseds))
    {
        PyErr_SetString(PyExc_ValueError, "antialiaseds must be a sequence object");
        ok = 0;
        goto exit;
    }

    Py_ssize_t Nfacecolors = PyArray_DIM(facecolors, 0);
    Py_ssize_t Nedgecolors = PyArray_DIM(edgecolors, 0);
    Py_ssize_t Nlinewidths = PySequence_Size(linewidths);
    Py_ssize_t Nlinestyles = PySequence_Size(linestyles);
    Py_ssize_t Naa         = PySequence_Size(antialiaseds);
    if (N < Nlinestyles) Nlinestyles = N;
    if ((Nfacecolors == 0 && Nedgecolors == 0) || Np == 0) goto exit;

    /* Preset graphics context properties if possible */
    if (Naa==1)
    {
        PyObject* antialiased = PySequence_ITEM(antialiaseds, 0);
        if (antialiased)
        {
            ok = _set_antialiased(cr, antialiased);
            Py_DECREF(antialiased);
        }
        else
        {
            PyErr_SetString(PyExc_SystemError,
                            "Failed to read element from antialiaseds array");
            ok = 0;
        }
        if (!ok) goto exit;
    }

    if (Nlinewidths==1)
    {
        PyObject* linewidth = PySequence_ITEM(linewidths, 0);
        if (!linewidth)
        {
            PyErr_SetString(PyExc_SystemError,
                            "Failed to read element from linewidths array");
            ok = 0;
            goto exit;
        }
        CGContextSetLineWidth(cr, (CGFloat)PyFloat_AsDouble(linewidth));
        Py_DECREF(linewidth);
    }
    else if (Nlinewidths==0)
        CGContextSetLineWidth(cr, 0.0);

    if (Nlinestyles==1)
    {
        PyObject* linestyle = PySequence_ITEM(linestyles, 0);
        if (!linestyle)
        {
            PyErr_SetString(PyExc_SystemError,
                            "Failed to read element from linestyles array");
            ok = 0;
            goto exit;
        }
        ok = _set_dashes(cr, linestyle);
        Py_DECREF(linestyle);
        if (!ok) goto exit;
    }

    if (Nedgecolors==1)
    {
        const double r = *(double*)PyArray_GETPTR2(edgecolors, 0, 0);
        const double g = *(double*)PyArray_GETPTR2(edgecolors, 0, 1);
        const double b = *(double*)PyArray_GETPTR2(edgecolors, 0, 2);
        const double a = *(double*)PyArray_GETPTR2(edgecolors, 0, 3);
        CGContextSetRGBStrokeColor(cr, r, g, b, a);
    }

    if (Nfacecolors==1)
    {
        const double r = *(double*)PyArray_GETPTR2(facecolors, 0, 0);
        const double g = *(double*)PyArray_GETPTR2(facecolors, 0, 1);
        const double b = *(double*)PyArray_GETPTR2(facecolors, 0, 2);
        const double a = *(double*)PyArray_GETPTR2(facecolors, 0, 3);
        CGContextSetRGBFillColor(cr, r, g, b, a);
    }

    for (i = 0; i < N; i++)
    {
        if (CGPathIsEmpty(p[i % Np])) continue;

        CGContextSaveGState(cr);
        if (Noffsets)
        {
            ok = _set_offset(cr, offsets, i % Noffsets, offset_transform);
            if (!ok)
            {
                CGContextRestoreGState(cr);
                goto exit;
            }
        }

        if (Naa > 1)
        {
            PyObject* antialiased = PySequence_ITEM(antialiaseds, i % Naa);
            if (antialiased)
            {
                ok = _set_antialiased(cr, antialiased);
                Py_DECREF(antialiased);
            }
            else
            {
                PyErr_SetString(PyExc_SystemError,
                    "Failed to read element from antialiaseds array");
                ok = 0;
            }
            if (!ok) goto exit;
        }

        if (Nlinewidths > 1)
        {
            PyObject* linewidth = PySequence_ITEM(linewidths, i % Nlinewidths);
            if (!linewidth)
            {
                PyErr_SetString(PyExc_SystemError,
                                "Failed to read element from linewidths array");
                ok = 0;
                goto exit;
            }
            CGContextSetLineWidth(cr, (CGFloat)PyFloat_AsDouble(linewidth));
            Py_DECREF(linewidth);
        }

        if (Nlinestyles > 1)
        {
            PyObject* linestyle = PySequence_ITEM(linestyles, i % Nlinestyles);
            if (!linestyle)
            {
                PyErr_SetString(PyExc_SystemError,
                                "Failed to read element from linestyles array");
                ok = 0;
                goto exit;
            }
            ok = _set_dashes(cr, linestyle);
            Py_DECREF(linestyle);
            if (!ok) goto exit;
        }

        if (Nedgecolors > 1)
        {
            npy_intp fi = i % Nedgecolors;
            const double r = *(double*)PyArray_GETPTR2(edgecolors, fi, 0);
            const double g = *(double*)PyArray_GETPTR2(edgecolors, fi, 1);
            const double b = *(double*)PyArray_GETPTR2(edgecolors, fi, 2);
            const double a = *(double*)PyArray_GETPTR2(edgecolors, fi, 3);
            CGContextSetRGBStrokeColor(cr, r, g, b, a);
        }

        CGContextAddPath(cr, p[i % Np]);

        if (Nfacecolors > 1)
        {
            npy_intp fi = i % Nfacecolors;
            const double r = *(double*)PyArray_GETPTR2(facecolors, fi, 0);
            const double g = *(double*)PyArray_GETPTR2(facecolors, fi, 1);
            const double b = *(double*)PyArray_GETPTR2(facecolors, fi, 2);
            const double a = *(double*)PyArray_GETPTR2(facecolors, fi, 3);
            CGContextSetRGBFillColor(cr, r, g, b, a);
            if (Nedgecolors > 0) CGContextDrawPath(cr, kCGPathFillStroke);
            else CGContextFillPath(cr);
        }
        else if (Nfacecolors==1)
        {
            if (Nedgecolors > 0) CGContextDrawPath(cr, kCGPathFillStroke);
            else CGContextFillPath(cr);
        }
        else /* We checked Nedgecolors != 0 above */
            CGContextStrokePath(cr);
        CGContextRestoreGState(cr);
    }

exit:
    CGContextRestoreGState(cr);
    Py_XDECREF(offsets);
    Py_XDECREF(facecolors);
    Py_XDECREF(edgecolors);
    if (p)
    {
        for (i = 0; i < Np; i++)
        {
            if (!p[i]) break;
            CGPathRelease(p[i]);
        }
        free(p);
    }
    if (!ok) return NULL;
    Py_INCREF(Py_None);
    return Py_None;
}

static PyObject*
GraphicsContext_draw_quad_mesh (GraphicsContext* self, PyObject* args)
{
    PyObject* master_transform;
    PyObject* cliprect;
    PyObject* clippath;
    PyObject* clippath_transform;
    int meshWidth;
    int meshHeight;
    PyObject* coordinates;
    PyObject* offsets;
    PyObject* offset_transform;
    PyObject* facecolors;
    int antialiased;
    int showedges;

    CGContextRef cr = self->cr;

    if (!cr)
    {
        PyErr_SetString(PyExc_RuntimeError, "CGContextRef is NULL");
        return NULL;
    }

    if(!PyArg_ParseTuple(args, "OOOOiiOOOOii",
                               &master_transform,
                               &cliprect,
                               &clippath,
                               &clippath_transform,
                               &meshWidth,
                               &meshHeight,
                               &coordinates,
                               &offsets,
                               &offset_transform,
                               &facecolors,
                               &antialiased,
                               &showedges)) return NULL;

    int ok = 1;
    CGContextSaveGState(cr);

    CGAffineTransform master;
    double rect[4] = {0.0, 0.0, self->size.width, self->size.height};

    /* ------------------- Set master transform --------------------------- */

    PyObject* values = PyObject_CallMethod(master_transform, "to_values", "");
    if (!values)
    {
        ok = 0;
        goto exit;
    }
    if (PyTuple_Check(values))
    {
        double a, b, c, d, tx, ty;
        /* CGAffineTransform contains CGFloat; cannot use master directly */
        ok = PyArg_ParseTuple(values, "dddddd", &a, &b, &c, &d, &tx, &ty);
        master.a = a;
        master.b = b;
        master.c = c;
        master.d = d;
        master.tx = tx;
        master.ty = ty;
    }
    else
    {
        ok = 0;
    }
    Py_DECREF(values);
    if (!ok) goto exit;
    CGContextConcatCTM(cr, master);

    /* ------------------- Set clipping path ------------------------------ */

    ok = _clip(cr, cliprect);
    if (!ok) goto exit;
    if (clippath!=Py_None)
    {
        int n;
        void* iterator  = get_path_iterator(clippath,
                                            clippath_transform,
                                            0,
                                            0,
                                            rect,
                                            SNAP_AUTO,
                                            1.0,
                                            0);
        if (iterator)
        {
            PyErr_SetString(PyExc_RuntimeError,
                "draw_quad_mesh: failed to obtain path iterator");
            ok = 0;
            goto exit;
        }
        n = _draw_path(cr, iterator);
        free_path_iterator(iterator);
        if (n > 0) CGContextClip(cr);
    }

    /* ------------------- Check coordinates array ------------------------ */

    coordinates = PyArray_FromObject(coordinates, NPY_DOUBLE, 3, 3);
    if (!coordinates ||
        PyArray_NDIM(coordinates) != 3 || PyArray_DIM(coordinates, 2) != 2)
    {
        PyErr_SetString(PyExc_ValueError, "Invalid coordinates array");
        ok = 0;
        goto exit;
    }

    /* ------------------- Check offsets array ---------------------------- */

    offsets = PyArray_FromObject(offsets, NPY_DOUBLE, 0, 2);
    if (!offsets ||
        (PyArray_NDIM(offsets)==2 && PyArray_DIM(offsets, 1)!=2) ||
        (PyArray_NDIM(offsets)==1 && PyArray_DIM(offsets, 0)!=0))
    {
        PyErr_SetString(PyExc_ValueError, "Offsets array must be Nx2");
        ok = 0;
        goto exit;
    }
    const Py_ssize_t Noffsets = PyArray_DIM(offsets, 0);

    /* ------------------- Check facecolors array ------------------------- */

    facecolors = PyArray_FromObject(facecolors, NPY_DOUBLE, 1, 2);
    if (!facecolors ||
        (PyArray_NDIM(facecolors)==1 && PyArray_DIM(facecolors, 0)!=0) ||
        (PyArray_NDIM(facecolors)==2 && PyArray_DIM(facecolors, 1)!=4))
    {
        PyErr_SetString(PyExc_ValueError, "Facecolors must by a Nx4 numpy array or empty");
        ok = 0;
        goto exit;
    }

    /* ------------------- Check the other arguments ---------------------- */

    size_t Npaths      = meshWidth * meshHeight;
    size_t Nfacecolors = (size_t) PyArray_DIM(facecolors, 0);
    if ((Nfacecolors == 0 && !showedges) || Npaths == 0)
    {
        /* Nothing to do here */
        goto exit;
    }

    size_t i = 0;
    size_t iw = 0;
    size_t ih = 0;

    /* Preset graphics context properties if possible */
    CGContextSetShouldAntialias(cr, antialiased);

    if (Nfacecolors==1)
    {
        const double r = *(double*)PyArray_GETPTR2(facecolors, 0, 0);
        const double g = *(double*)PyArray_GETPTR2(facecolors, 0, 1);
        const double b = *(double*)PyArray_GETPTR2(facecolors, 0, 2);
        const double a = *(double*)PyArray_GETPTR2(facecolors, 0, 3);
        CGContextSetRGBFillColor(cr, r, g, b, a);
        if (antialiased && !showedges)
        {
            CGContextSetRGBStrokeColor(cr, r, g, b, a);
        }
    }

    if (showedges)
    {
        CGContextSetRGBStrokeColor(cr, 0, 0, 0, 1);
    }

    double x, y;
    for (ih = 0; ih < meshHeight; ih++)
    {
        for (iw = 0; iw < meshWidth; iw++, i++)
        {
            CGContextSaveGState(cr);
            if (Noffsets)
            {
                ok = _set_offset(cr, offsets, i % Noffsets, offset_transform);
                if (!ok)
                {
                    CGContextRestoreGState(cr);
                    goto exit;
                }
            }

            CGPoint points[4];

            x = *(double*)PyArray_GETPTR3(coordinates, ih, iw, 0);
            y = *(double*)PyArray_GETPTR3(coordinates, ih, iw, 1);
            if (isnan(x) || isnan(y)) continue;
            points[0].x = (CGFloat)x;
            points[0].y = (CGFloat)y;

            x = *(double*)PyArray_GETPTR3(coordinates, ih, iw+1, 0);
            y = *(double*)PyArray_GETPTR3(coordinates, ih, iw+1, 1);
            if (isnan(x) || isnan(y)) continue;
            points[1].x = (CGFloat)x;
            points[1].y = (CGFloat)y;

            x = *(double*)PyArray_GETPTR3(coordinates, ih+1, iw+1, 0);
            y = *(double*)PyArray_GETPTR3(coordinates, ih+1, iw+1, 1);
            if (isnan(x) || isnan(y)) continue;
            points[2].x = (CGFloat)x;
            points[2].y = (CGFloat)y;

            x = *(double*)PyArray_GETPTR3(coordinates, ih+1, iw, 0);
            y = *(double*)PyArray_GETPTR3(coordinates, ih+1, iw, 1);
            if (isnan(x) || isnan(y)) continue;
            points[3].x = (CGFloat)x;
            points[3].y = (CGFloat)y;

            CGContextMoveToPoint(cr, points[3].x, points[3].y);
            CGContextAddLines(cr, points, 4);
            CGContextClosePath(cr);

            if (Nfacecolors > 1)
            {
                npy_intp fi = i % Nfacecolors;
                const double r = *(double*)PyArray_GETPTR2(facecolors, fi, 0);
                const double g = *(double*)PyArray_GETPTR2(facecolors, fi, 1);
                const double b = *(double*)PyArray_GETPTR2(facecolors, fi, 2);
                const double a = *(double*)PyArray_GETPTR2(facecolors, fi, 3);
                CGContextSetRGBFillColor(cr, r, g, b, a);
                if (showedges)
                {
                    CGContextDrawPath(cr, kCGPathFillStroke);
                }
                else if (antialiased)
                {
                    CGContextSetRGBStrokeColor(cr, r, g, b, a);
                    CGContextDrawPath(cr, kCGPathFillStroke);
                }
                else
                {
                    CGContextFillPath(cr);
                }
            }
            else if (Nfacecolors==1)
            {
                if (showedges || antialiased)
                {
                    CGContextDrawPath(cr, kCGPathFillStroke);
                }
                else
                {
                    CGContextFillPath(cr);
                }
            }
            else if (showedges)
            {
                CGContextStrokePath(cr);
            }
            CGContextRestoreGState(cr);
        }
    }

exit:
    CGContextRestoreGState(cr);
    Py_XDECREF(offsets);
    Py_XDECREF(facecolors);
    Py_XDECREF(coordinates);

    if (!ok) return NULL;

    Py_INCREF(Py_None);
    return Py_None;
}

static int _find_minimum(CGFloat values[3])
{
    int i = 0;
    CGFloat minimum = values[0];
    if (values[1] < minimum)
    {
        minimum = values[1];
        i = 1;
    }
    if (values[2] < minimum)
        i = 2;
    return i;
}

static int _find_maximum(CGFloat values[3])
{
    int i = 0;
    CGFloat maximum = values[0];
    if (values[1] > maximum)
    {
        maximum = values[1];
        i = 1;
    }
    if (values[2] > maximum)
        i = 2;
    return i;
}

static void
_rgba_color_evaluator(void* info, const CGFloat input[], CGFloat outputs[])
{
    const CGFloat c1 = input[0];
    const CGFloat c0 = 1.0 - c1;
    CGFloat(* color)[4] = info;
    outputs[0] = c0 * color[0][0] + c1 * color[1][0];
    outputs[1] = c0 * color[0][1] + c1 * color[1][1];
    outputs[2] = c0 * color[0][2] + c1 * color[1][2];
    outputs[3] = c0 * color[0][3] + c1 * color[1][3];
}

static void
_gray_color_evaluator(void* info, const CGFloat input[], CGFloat outputs[])
{
    const CGFloat c1 = input[0];
    const CGFloat c0 = 1.0 - c1;
    CGFloat(* color)[2] = info;
    outputs[0] = c0 * color[0][0] + c1 * color[1][0];
    outputs[1] = c0 * color[0][1] + c1 * color[1][1];
}

static int
_shade_one_color(CGContextRef cr, CGFloat colors[3], CGPoint points[3], int icolor)
{
    const int imin = _find_minimum(colors);
    const int imax = _find_maximum(colors);

    float numerator;
    float denominator;
    float ac;
    float as;
    float phi;
    float distance;
    CGPoint start;
    CGPoint end;
    static CGFunctionCallbacks callbacks = {0, &_rgba_color_evaluator, free};
    CGFloat domain[2] = {0.0, 1.0};
    CGFloat range[8] = {0.0, 1.0, 0.0, 1.0, 0.0, 1.0, 0.0, 1.0};
    CGFunctionRef function;

    CGFloat(* rgba)[4] = malloc(2*sizeof(CGFloat[4]));
    if (!rgba) return -1;
    else {
        rgba[0][0] = 0.0;
        rgba[0][1] = 0.0;
        rgba[0][2] = 0.0;
        rgba[0][3] = 1.0;
        rgba[1][0] = 0.0;
        rgba[1][1] = 0.0;
        rgba[1][2] = 0.0;
        rgba[1][3] = 1.0;
    }

    denominator = (points[1].x-points[0].x)*(points[2].y-points[0].y)
                - (points[2].x-points[0].x)*(points[1].y-points[0].y);
    numerator = (colors[1]-colors[0])*(points[2].y-points[0].y)
              - (colors[2]-colors[0])*(points[1].y-points[0].y);
    ac = numerator / denominator;
    numerator = (colors[2]-colors[0])*(points[1].x-points[0].x)
              - (colors[1]-colors[0])*(points[2].x-points[0].x);
    as = numerator / denominator;
    phi = atan2(as, ac);

    start.x = points[imin].x;
    start.y = points[imin].y;

    rgba[0][icolor] = colors[imin];
    rgba[1][icolor] = colors[imax];

    distance = (points[imax].x-points[imin].x) * cos(phi) + (points[imax].y-points[imin].y) * sin(phi);

    end.x = start.x + distance * cos(phi);
    end.y = start.y + distance * sin(phi);

    function = CGFunctionCreate(rgba,
                                1, /* one input (position) */
                                domain,
                                4, /* rgba output */
                                range,
                                &callbacks);
    if (function)
    {
        CGColorSpaceRef colorspace = CGColorSpaceCreateWithName(kCGColorSpaceGenericRGB);
        CGShadingRef shading = CGShadingCreateAxial(colorspace,
                                                    start,
                                                    end,
                                                    function,
                                                    true,
                                                    true);
        CGFunctionRelease(function);
        if (shading)
        {
            CGContextDrawShading(cr, shading);
            CGShadingRelease(shading);
            return 1;
        }
    }
    free(rgba);
    return -1;
}

static CGRect _find_enclosing_rect(CGPoint points[3])
{
    CGFloat left = points[0].x;
    CGFloat right = points[0].x;
    CGFloat bottom = points[0].y;
    CGFloat top = points[0].y;
    if (points[1].x < left) left = points[1].x;
    if (points[1].x > right) right = points[1].x;
    if (points[2].x < left) left = points[2].x;
    if (points[2].x > right) right = points[2].x;
    if (points[1].y < bottom) bottom = points[1].y;
    if (points[1].y > top) top = points[1].y;
    if (points[2].y < bottom) bottom = points[2].y;
    if (points[2].y > top) top = points[2].y;
    return CGRectMake(left,bottom,right-left,top-bottom);
}

static int
_shade_alpha(CGContextRef cr, CGFloat alphas[3], CGPoint points[3])
{
    const int imin = _find_minimum(alphas);
    const int imax = _find_maximum(alphas);

    if (alphas[imin]==1.0) return 0;

    CGRect rect = _find_enclosing_rect(points);
    const size_t width = (size_t)rect.size.width;
    const size_t height = (size_t)rect.size.height;
    if (width==0 || height==0) return 0;

    void* data = malloc(width*height);

    CGColorSpaceRef colorspace = CGColorSpaceCreateDeviceGray();
    CGContextRef bitmap = CGBitmapContextCreate(data,
                                                width,
                                                height,
                                                8,
                                                width,
                                                colorspace,
                                                0);
    CGColorSpaceRelease(colorspace);

    if (imin==imax)
    {
        CGRect bitmap_rect = rect;
        bitmap_rect.origin = CGPointZero;
        CGContextSetGrayFillColor(bitmap, alphas[0], 1.0);
        CGContextFillRect(bitmap, bitmap_rect);
    }
    else
    {
        float numerator;
        float denominator;
        float ac;
        float as;
        float phi;
        float distance;
        CGPoint start;
        CGPoint end;
        CGFloat(*gray)[2] = malloc(2*sizeof(CGFloat[2]));

        static CGFunctionCallbacks callbacks = {0, &_gray_color_evaluator, free};
        CGFloat domain[2] = {0.0, 1.0};
        CGFloat range[2] = {0.0, 1.0};
        CGShadingRef shading = NULL;
        CGFunctionRef function;

        gray[0][1] = 1.0;
        gray[1][1] = 1.0;

        denominator = (points[1].x-points[0].x)*(points[2].y-points[0].y)
                    - (points[2].x-points[0].x)*(points[1].y-points[0].y);
        numerator = (alphas[1]-alphas[0])*(points[2].y-points[0].y)
                  - (alphas[2]-alphas[0])*(points[1].y-points[0].y);
        ac = numerator / denominator;
        numerator = (alphas[2]-alphas[0])*(points[1].x-points[0].x)
                  - (alphas[1]-alphas[0])*(points[2].x-points[0].x);
        as = numerator / denominator;
        phi = atan2(as, ac);

        start.x = points[imin].x - rect.origin.x;
        start.y = points[imin].y - rect.origin.y;

        gray[0][0] = alphas[imin];
        gray[1][0] = alphas[imax];

        distance = (points[imax].x-points[imin].x) * cos(phi) + (points[imax].y-points[imin].y) * sin(phi);

        end.x = start.x + distance * cos(phi);
        end.y = start.y + distance * sin(phi);

        function = CGFunctionCreate(gray,
                                    1, /* one input (position) */
                                    domain,
                                    1, /* one output (gray level) */
                                    range,
                                    &callbacks);
        if (function)
        {
            shading = CGShadingCreateAxial(colorspace,
                                           start,
                                           end,
                                           function,
                                           true,
                                           true);
            CGFunctionRelease(function);
        }
        if (shading)
        {
            CGContextDrawShading(bitmap, shading);
            CGShadingRelease(shading);
        }
        else
        {
            free(gray);
        }
    }

    CGImageRef mask = CGBitmapContextCreateImage(bitmap);
    CGContextClipToMask(cr, rect, mask);
    CGImageRelease(mask);
    free(data);
    return 0;
}

static PyObject*
GraphicsContext_draw_gouraud_triangle (GraphicsContext* self, PyObject* args)

{
    PyObject* coordinates;
    PyObject* colors;

    CGPoint points[3];
    CGFloat intensity[3];

    int i = 0;

    CGContextRef cr = self->cr;
    if (!cr)
    {
        PyErr_SetString(PyExc_RuntimeError, "CGContextRef is NULL");
        return NULL;
    }

    if(!PyArg_ParseTuple(args, "OO", &coordinates, &colors)) return NULL;

    /* ------------------- Check coordinates array ------------------------ */

    coordinates = PyArray_FromObject(coordinates, NPY_DOUBLE, 2, 2);
    if (!coordinates ||
        PyArray_DIM(coordinates, 0) != 3 || PyArray_DIM(coordinates, 1) != 2)
    {
        PyErr_SetString(PyExc_ValueError, "Invalid coordinates array");
        Py_XDECREF(coordinates);
        return NULL;
    }
    points[0].x = *((double*)(PyArray_GETPTR2(coordinates, 0, 0)));
    points[0].y = *((double*)(PyArray_GETPTR2(coordinates, 0, 1)));
    points[1].x = *((double*)(PyArray_GETPTR2(coordinates, 1, 0)));
    points[1].y = *((double*)(PyArray_GETPTR2(coordinates, 1, 1)));
    points[2].x = *((double*)(PyArray_GETPTR2(coordinates, 2, 0)));
    points[2].y = *((double*)(PyArray_GETPTR2(coordinates, 2, 1)));

    /* ------------------- Check colors array ----------------------------- */

    colors = PyArray_FromObject(colors, NPY_DOUBLE, 2, 2);
    if (!colors ||
        PyArray_DIM(colors, 0) != 3 || PyArray_DIM(colors, 1) != 4)
    {
        PyErr_SetString(PyExc_ValueError, "colors must by a 3x4 array");
        Py_DECREF(coordinates);
        Py_XDECREF(colors);
        return NULL;
    }

    /* ----- Draw the gradients separately for each color component ------- */
    CGContextSaveGState(cr);
    CGContextMoveToPoint(cr, points[0].x, points[0].y);
    CGContextAddLineToPoint(cr, points[1].x, points[1].y);
    CGContextAddLineToPoint(cr, points[2].x, points[2].y);
    CGContextClip(cr);
    intensity[0] = *((double*)(PyArray_GETPTR2(colors, 0, 3)));
    intensity[1] = *((double*)(PyArray_GETPTR2(colors, 1, 3)));
    intensity[2] = *((double*)(PyArray_GETPTR2(colors, 2, 3)));
    if (_shade_alpha(cr, intensity, points)!=-1) {
        CGContextBeginTransparencyLayer(cr, NULL);
        CGContextSetBlendMode(cr, kCGBlendModeScreen);
        for (i = 0; i < 3; i++)
        {
            intensity[0] = *((double*)(PyArray_GETPTR2(colors, 0, i)));
            intensity[1] = *((double*)(PyArray_GETPTR2(colors, 1, i)));
            intensity[2] = *((double*)(PyArray_GETPTR2(colors, 2, i)));
            if (!_shade_one_color(cr, intensity, points, i)) break;
        }
        CGContextEndTransparencyLayer(cr);
    }
    CGContextRestoreGState(cr);

    Py_DECREF(coordinates);
    Py_DECREF(colors);

    if (i < 3) /* break encountered */
    {
        PyErr_SetString(PyExc_MemoryError, "insufficient memory in draw_gouraud_triangle");
        return NULL;
    }

    Py_INCREF(Py_None);
    return Py_None;
}

#ifdef COMPILING_FOR_10_5
static CTFontRef
#else
static ATSFontRef
#endif
setfont(CGContextRef cr, PyObject* family, float size, const char weight[],
        const char italic[])
{
#define NMAP 40
#define NFONT 31
    int i, j, n;
    const char* temp;
    const char* name = "Times-Roman";
    CFStringRef string;
#ifdef COMPILING_FOR_10_5
    CTFontRef font = 0;
#else
    ATSFontRef font = 0;
#endif
#if PY3K
    PyObject* ascii = NULL;
#endif

    const int k = (strcmp(italic, "italic") ? 0 : 2)
                + (strcmp(weight, "bold") ? 0 : 1);

    struct {char* name; int index;} map[NMAP] = {
        {"New Century Schoolbook", 0},
        {"Century Schoolbook L", 0},
        {"Utopia", 1},
        {"ITC Bookman", 2},
        {"Bookman", 2},
        {"Bitstream Vera Serif", 3},
        {"Nimbus Roman No9 L", 4},
        {"Times New Roman", 5},
        {"Times", 6},
        {"Palatino", 7},
        {"Charter", 8},
        {"serif", 0},
        {"Lucida Grande", 9},
        {"Verdana", 10},
        {"Geneva", 11},
        {"Lucida", 12},
        {"Bitstream Vera Sans", 13},
        {"Arial", 14},
        {"Helvetica", 15},
        {"Avant Garde", 16},
        {"sans-serif", 15},
        {"Apple Chancery", 17},
        {"Textile", 18},
        {"Zapf Chancery", 19},
        {"Sand", 20},
        {"cursive", 17},
        {"Comic Sans MS", 21},
        {"Chicago", 22},
        {"Charcoal", 23},
        {"Impact", 24},
        {"Western", 25},
        {"fantasy", 21},
        {"Andale Mono", 26},
        {"Bitstream Vera Sans Mono", 27},
        {"Nimbus Mono L", 28},
        {"Courier", 29},
        {"Courier New", 30},
        {"Fixed", 30},
        {"Terminal", 30},
        {"monospace", 30},
    };

    const char* psnames[NFONT][4] = {
      {"CenturySchoolbook",                   /* 0 */
       "CenturySchoolbook-Bold",
       "CenturySchoolbook-Italic",
       "CenturySchoolbook-BoldItalic"},
      {"Utopia",                              /* 1 */
       "Utopia-Bold",
       "Utopia-Italic",
       "Utopia-BoldItalic"},
      {"Bookman-Light",                       /* 2 */
       "Bookman-Bold",
       "Bookman-LightItalic",
       "Bookman-BoldItalic"},
      {"BitstreamVeraSerif-Roman",            /* 3 */
       "BitstreamVeraSerif-Bold",
       "",
       ""},
      {"NimbusRomNo9L-Reg",                   /* 4 */
       "NimbusRomNo9T-Bol",
       "NimbusRomNo9L-RegIta",
       "NimbusRomNo9T-BolIta"},
      {"TimesNewRomanPSMT",                   /* 5 */
       "TimesNewRomanPS-BoldMT",
       "TimesNewRomanPS-ItalicMT",
       "TimesNewRomanPS-BoldItalicMT"},
      {"Times-Roman",                         /* 6 */
       "Times-Bold",
       "Times-Italic",
       "Times-BoldItalic"},
      {"Palatino-Roman",                      /* 7 */
       "Palatino-Bold",
       "Palatino-Italic",
       "Palatino-BoldItalic"},
      {"CharterBT-Roman",                     /* 8 */
       "CharterBT-Bold",
       "CharterBT-Italic",
       "CharterBT-BoldItalic"},
      {"LucidaGrande",                        /* 9 */
       "LucidaGrande-Bold",
       "",
       ""},
      {"Verdana",                            /* 10 */
       "Verdana-Bold",
       "Verdana-Italic",
       "Verdana-BoldItalic"},
      {"Geneva",                             /* 11 */
       "",
       "",
       ""},
      {"LucidaSans",                         /* 12 */
       "LucidaSans-Demi",
       "LucidaSans-Italic",
       "LucidaSans-DemiItalic"},
      {"BitstreamVeraSans-Roman",            /* 13 */
       "BitstreamVeraSans-Bold",
       "BitstreamVeraSans-Oblique",
       "BitstreamVeraSans-BoldOblique"},
      {"ArialMT",                            /* 14 */
       "Arial-BoldMT",
       "Arial-ItalicMT",
       "Arial-BoldItalicMT"},
      {"Helvetica",                          /* 15 */
       "Helvetica-Bold",
       "Arial-ItalicMT",
       "Arial-BoldItalicMT"},
      {"AvantGardeITC-Book",                 /* 16 */
       "AvantGardeITC-Demi",
       "AvantGardeITC-BookOblique",
       "AvantGardeITC-DemiOblique"},
      {"Apple-Chancery",                     /* 17 */
       "",
       "",
       ""},
      {"TextileRegular",                     /* 18 */
       "",
       "",
       ""},
      {"ZapfChancery-Roman",                 /* 19 */
       "ZapfChancery-Bold",
       "ZapfChancery-Italic",
       "ZapfChancery-MediumItalic"},
      {"SandRegular",                        /* 20 */
       "",
       "",
       ""},
      {"ComicSansMS",                        /* 21 */
       "ComicSansMS-Bold",
       "",
       ""},
      {"Chicago",                            /* 22 */
       "",
       "",
       ""},
      {"Charcoal",                           /* 23 */
       "",
       "",
       ""},
      {"Impact",                             /* 24 */
       "",
       "",
       ""},
      {"Playbill",                           /* 25 */
       "",
       "",
       ""},
      {"AndaleMono",                         /* 26 */
       "",
       "",
       ""},
      {"BitstreamVeraSansMono-Roman",        /* 27 */
       "BitstreamVeraSansMono-Bold",
       "BitstreamVeraSansMono-Oblique",
       "BitstreamVeraSansMono-BoldOb"},
      {"NimbusMonL-Reg",                     /* 28 */
       "NimbusMonL-Bol",
       "NimbusMonL-RegObl",
       "NimbusMonL-BolObl"},
      {"Courier",                            /* 29 */
       "Courier-Bold",
       "",
       ""},
      {"CourierNewPS",                       /* 30 */
       "CourierNewPS-BoldMT",
       "CourierNewPS-ItalicMT",
       "CourierNewPS-Bold-ItalicMT"},
    };

    if(!PyList_Check(family)) return 0;
    n = PyList_GET_SIZE(family);

    for (i = 0; i < n; i++)
    {
        PyObject* item = PyList_GET_ITEM(family, i);
#if PY3K
<<<<<<< HEAD
=======
        ascii = PyUnicode_AsASCIIString(item);
        if(!ascii) return 0;
        temp = PyBytes_AS_STRING(ascii);
#else
        if(!PyString_Check(item)) return 0;
        temp = PyString_AS_STRING(item);
#endif
        for (j = 0; j < NMAP; j++)
        {    if (!strcmp(map[j].name, temp))
             {    temp = psnames[map[j].index][k];
                  break;
             }
        }
        /* If the font name is not found in mapping, we assume */
        /* that the user specified the Postscript name directly */

        /* Check if this font can be found on the system */
        string = CFStringCreateWithCString(kCFAllocatorDefault,
                                           temp,
                                           kCFStringEncodingMacRoman);
#ifdef COMPILING_FOR_10_5
        font = CTFontCreateWithName(string, size, NULL);
#else
        font = ATSFontFindFromPostScriptName(string, kATSOptionFlagsDefault);
#endif

        CFRelease(string);

        if(font)
        {
            name = temp;
            break;
        }
#if PY3K
>>>>>>> 58463049
        Py_DECREF(ascii);
        ascii = NULL;
#endif
    }
    if(!font)
    {   string = CFStringCreateWithCString(kCFAllocatorDefault,
                                           name,
                                           kCFStringEncodingMacRoman);
#ifdef COMPILING_FOR_10_5
        font = CTFontCreateWithName(string, size, NULL);
#else
        font = ATSFontFindFromPostScriptName(string, kATSOptionFlagsDefault);
#endif
        CFRelease(string);
    }
#ifndef COMPILING_FOR_10_5
    CGContextSelectFont(cr, name, size, kCGEncodingMacRoman);
#endif
#if PY3K
    Py_XDECREF(ascii);
#endif
    return font;
}

#ifdef COMPILING_FOR_10_5
static PyObject*
GraphicsContext_draw_text (GraphicsContext* self, PyObject* args)
{
    float x;
    float y;
    const UniChar* text;
    int n;
    PyObject* family;
    float size;
    const char* weight;
    const char* italic;
    float angle;
    CTFontRef font;
    CGColorRef color;
    CGFloat descent;

    CFStringRef keys[2];
    CFTypeRef values[2];

    CGContextRef cr = self->cr;
    if (!cr)
    {
        PyErr_SetString(PyExc_RuntimeError, "CGContextRef is NULL");
        return NULL;
    }

    if(!PyArg_ParseTuple(args, "ffu#Ofssf",
                                &x,
                                &y,
                                &text,
                                &n,
                                &family,
                                &size,
                                &weight,
                                &italic,
                                &angle)) return NULL;

    font = setfont(cr, family, size, weight, italic);

    color = CGColorCreateGenericRGB(self->color[0],
                                    self->color[1],
                                    self->color[2],
                                    self->color[3]);

    keys[0] = kCTFontAttributeName;
    keys[1] = kCTForegroundColorAttributeName;
    values[0] = font;
    values[1] = color;
    CFDictionaryRef attributes = CFDictionaryCreate(kCFAllocatorDefault,
                                        (const void**)&keys,
                                        (const void**)&values,
                                        2,
                                        &kCFTypeDictionaryKeyCallBacks,
                                        &kCFTypeDictionaryValueCallBacks);
    CGColorRelease(color);
    CFRelease(font);

    CFStringRef s = CFStringCreateWithCharacters(kCFAllocatorDefault, text, n);

    CFAttributedStringRef string = CFAttributedStringCreate(kCFAllocatorDefault,
                                                            s,
                                                            attributes);
    CFRelease(s);
    CFRelease(attributes);

    CTLineRef line = CTLineCreateWithAttributedString(string);
    CFRelease(string);

    CTLineGetTypographicBounds(line, NULL, &descent, NULL);

    if (!line)
    {
        PyErr_SetString(PyExc_RuntimeError,
                        "CTLineCreateWithAttributedString failed");
        return NULL;
    }

    CGContextSetTextMatrix(cr, CGAffineTransformIdentity);
    if (angle)
    {
        CGContextSaveGState(cr);
        CGContextTranslateCTM(cr, x, y);
        CGContextRotateCTM(cr, angle*M_PI/180);
        CTLineDraw(line, cr);
        CGContextRestoreGState(cr);
    }
    else
    {
        CGContextSetTextPosition(cr, x, y);
        CTLineDraw(line, cr);
    }
    CFRelease(line);

    Py_INCREF(Py_None);
    return Py_None;
}

static PyObject*
GraphicsContext_get_text_width_height_descent(GraphicsContext* self, PyObject* args)
{
    const UniChar* text;
    int n;
    PyObject* family;
    float size;
    const char* weight;
    const char* italic;

    CGFloat ascent;
    CGFloat descent;
    double width;
    CGRect rect;

    CTFontRef font;

    CGContextRef cr = self->cr;
    if (!cr)
    {
        PyErr_SetString(PyExc_RuntimeError, "CGContextRef is NULL");
        return NULL;
    }

    if(!PyArg_ParseTuple(args, "u#Ofss",
                         &text, &n, &family, &size, &weight, &italic))
        return NULL;

    font = setfont(cr, family, size, weight, italic);

    CFStringRef keys[1];
    CFTypeRef values[1];

    keys[0] = kCTFontAttributeName;
    values[0] = font;
    CFDictionaryRef attributes = CFDictionaryCreate(kCFAllocatorDefault,
                                        (const void**)&keys,
                                        (const void**)&values,
                                        1,
                                        &kCFTypeDictionaryKeyCallBacks,
                                        &kCFTypeDictionaryValueCallBacks);
    CFRelease(font);

    CFStringRef s = CFStringCreateWithCharacters(kCFAllocatorDefault, text, n);

    CFAttributedStringRef string = CFAttributedStringCreate(kCFAllocatorDefault,
                                                            s,
                                                            attributes);
    CFRelease(s);
    CFRelease(attributes);

    CTLineRef line = CTLineCreateWithAttributedString(string);
    CFRelease(string);

    if (!line)
    {
        PyErr_SetString(PyExc_RuntimeError,
                        "CTLineCreateWithAttributedString failed");
        return NULL;
    }

    width = CTLineGetTypographicBounds(line, &ascent, &descent, NULL);
    rect = CTLineGetImageBounds(line, cr);

    CFRelease(line);

    return Py_BuildValue("fff", width, rect.size.height, descent);
}

#else

static PyObject*
GraphicsContext_draw_text (GraphicsContext* self, PyObject* args)
{
    float x;
    float y;
    const UniChar* text;
    int n;
    PyObject* family;
    float size;
    const char* weight;
    const char* italic;
    float angle;
    ATSFontRef atsfont;
    CGContextRef cr = self->cr;
    if (!cr)
    {
        PyErr_SetString(PyExc_RuntimeError, "CGContextRef is NULL");
        return NULL;
    }
    if(!PyArg_ParseTuple(args, "ffu#Ofssf",
                                &x,
                                &y,
                                &text,
                                &n,
                                &family,
                                &size,
                                &weight,
                                &italic,
                                &angle)) return NULL;

    atsfont = setfont(cr, family, size, weight, italic);

    OSStatus status;

    ATSUAttributeTag tags[] =  {kATSUFontTag, kATSUSizeTag, kATSUQDBoldfaceTag};
    ByteCount sizes[] = {sizeof(ATSUFontID), sizeof(Fixed), sizeof(Boolean)};
    Fixed atsuSize = Long2Fix(size);
    Boolean isBold = FALSE; /* setfont takes care of this */

    ATSUAttributeValuePtr values[] = {&atsfont, &atsuSize, &isBold};
    status = ATSUSetAttributes(style, 3, tags, sizes, values);
    if (status!=noErr)
    {
        PyErr_SetString(PyExc_RuntimeError, "ATSUSetAttributes failed");
        return NULL;
    }

    status = ATSUSetTextPointerLocation(layout,
                    text,
                    kATSUFromTextBeginning,  /* offset from beginning */
                    kATSUToTextEnd,          /* length of text range */
                    n);                      /* length of text buffer */
    if (status!=noErr)
    {
        PyErr_SetString(PyExc_RuntimeError,
                        "ATSUCreateTextLayoutWithTextPtr failed");
        return NULL;
    }

    status = ATSUSetRunStyle(layout,
                             style,
                             kATSUFromTextBeginning,
                             kATSUToTextEnd);
    if (status!=noErr)
    {
        PyErr_SetString(PyExc_RuntimeError, "ATSUSetRunStyle failed");
        return NULL;
    }

    Fixed atsuAngle = X2Fix(angle);
    ATSUAttributeTag tags2[] = {kATSUCGContextTag, kATSULineRotationTag};
    ByteCount sizes2[] = {sizeof (CGContextRef), sizeof(Fixed)};
    ATSUAttributeValuePtr values2[] = {&cr, &atsuAngle};
    status = ATSUSetLayoutControls(layout, 2, tags2, sizes2, values2);
    if (status!=noErr)
    {
        PyErr_SetString(PyExc_RuntimeError, "ATSUSetLayoutControls failed");
        return NULL;
    }

    status = ATSUDrawText(layout,
                          kATSUFromTextBeginning,
                          kATSUToTextEnd,
                          X2Fix(x),
                          X2Fix(y));
    if (status!=noErr)
    {
        PyErr_SetString(PyExc_RuntimeError, "ATSUDrawText failed");
        return NULL;
    }
    Py_INCREF(Py_None);
    return Py_None;
}

static PyObject*
GraphicsContext_get_text_width_height_descent(GraphicsContext* self, PyObject* args)
{
    const UniChar* text;
    int n;
    PyObject* family;
    float size;
    const char* weight;
    const char* italic;

    ATSFontRef atsfont;

    CGContextRef cr = self->cr;
    if (!cr)
    {
        PyErr_SetString(PyExc_RuntimeError, "CGContextRef is NULL");
        return NULL;
    }

    if(!PyArg_ParseTuple(args, "u#Ofss", &text, &n, &family, &size, &weight, &italic)) return NULL;

    atsfont = setfont(cr, family, size, weight, italic);

    OSStatus status = noErr;
    ATSUAttributeTag tags[] = {kATSUFontTag,
                               kATSUSizeTag,
                               kATSUQDBoldfaceTag,
                               kATSUQDItalicTag};
    ByteCount sizes[] = {sizeof(ATSUFontID),
                         sizeof(Fixed),
                         sizeof(Boolean),
                         sizeof(Boolean)};
    Fixed atsuSize = Long2Fix(size);
    Boolean isBold = FALSE; /* setfont takes care of this */
    Boolean isItalic = FALSE; /* setfont takes care of this */
    ATSUAttributeValuePtr values[] = {&atsfont, &atsuSize, &isBold, &isItalic};

    status = ATSUSetAttributes(style, 4, tags, sizes, values);
    if (status!=noErr)
    {
        PyErr_SetString(PyExc_RuntimeError, "ATSUSetAttributes failed");
        return NULL;
    }

    status = ATSUSetTextPointerLocation(layout,
                    text,
                    kATSUFromTextBeginning,  /* offset from beginning */
                    kATSUToTextEnd,          /* length of text range */
                    n);                      /* length of text buffer */
    if (status!=noErr)
    {
        PyErr_SetString(PyExc_RuntimeError,
                        "ATSUCreateTextLayoutWithTextPtr failed");
        return NULL;
    }

    status = ATSUSetRunStyle(layout,
                             style,
                             kATSUFromTextBeginning,
                             kATSUToTextEnd);
    if (status!=noErr)
    {
        PyErr_SetString(PyExc_RuntimeError, "ATSUSetRunStyle failed");
        return NULL;
    }

    ATSUAttributeTag tag = kATSUCGContextTag;
    ByteCount bc = sizeof (CGContextRef);
    ATSUAttributeValuePtr value = &cr;
    status = ATSUSetLayoutControls(layout, 1, &tag, &bc, &value);
    if (status!=noErr)
    {
        PyErr_SetString(PyExc_RuntimeError, "ATSUSetLayoutControls failed");
        return NULL;
    }

    ATSUTextMeasurement before;
    ATSUTextMeasurement after;
    ATSUTextMeasurement ascent;
    ATSUTextMeasurement descent;
    status = ATSUGetUnjustifiedBounds(layout,
                                      kATSUFromTextBeginning, kATSUToTextEnd,
                                      &before, &after, &ascent, &descent);
    if (status!=noErr)
    {
        PyErr_SetString(PyExc_RuntimeError, "ATSUGetUnjustifiedBounds failed");
        return NULL;
    }

    const float width = FixedToFloat(after-before);
    const float height = FixedToFloat(ascent-descent);

    return Py_BuildValue("fff", width, height, FixedToFloat(descent));
}
#endif

static void _data_provider_release(void* info, const void* data, size_t size)
{
    PyObject* image = (PyObject*)info;
    Py_DECREF(image);
}

static PyObject*
GraphicsContext_draw_mathtext(GraphicsContext* self, PyObject* args)
{
    float x, y, angle;
    npy_intp nrows, ncols;
    int n;

    PyObject* object;
    PyArrayObject* image;

    CGContextRef cr = self->cr;
    if (!cr)
    {
        PyErr_SetString(PyExc_RuntimeError, "CGContextRef is NULL");
        return NULL;
    }

    if(!PyArg_ParseTuple(args, "fffO", &x, &y, &angle, &object)) return NULL;

    /* ------------- Check the image ---------------------------- */
    if(!PyArray_Check (object))
    {
        PyErr_SetString(PyExc_TypeError, "image should be a NumPy array.");
        return NULL;
    }
    image = (PyArrayObject*) object;
    if(PyArray_NDIM(image) != 2)
    {
        PyErr_Format(PyExc_TypeError,
                         "image has incorrect rank (%d expected 2)",
                         PyArray_NDIM(image));
        return NULL;
    }
    if (PyArray_TYPE(image) != NPY_UBYTE)
    {
        PyErr_SetString(PyExc_TypeError,
                        "image has incorrect type (should be uint8)");
        return NULL;
    }
    if (!PyArray_ISCONTIGUOUS(image))
    {
        PyErr_SetString(PyExc_TypeError, "image array is not contiguous");
        return NULL;
    }

    nrows = PyArray_DIM(image, 0);
    ncols = PyArray_DIM(image, 1);
    if (nrows != (int) nrows || ncols != (int) ncols)
    {
        PyErr_SetString(PyExc_RuntimeError, "bitmap image too large");
        return NULL;
    }
    n = nrows * ncols;
    Py_INCREF(object);

    const size_t bytesPerComponent = 1;
    const size_t bitsPerComponent = 8 * bytesPerComponent;
    const size_t nComponents = 1; /* gray */
    const size_t bitsPerPixel = bitsPerComponent * nComponents;
    const size_t bytesPerRow = nComponents * bytesPerComponent * ncols;
    CGDataProviderRef provider = CGDataProviderCreateWithData(object,
                                                              PyArray_DATA(image),
                                                              n,
                                                              _data_provider_release);
    CGImageRef bitmap = CGImageMaskCreate ((int) ncols,
                                           (int) nrows,
                                           bitsPerComponent,
                                           bitsPerPixel,
                                           bytesPerRow,
                                           provider,
                                           NULL,
                                           false);
    CGDataProviderRelease(provider);

    if(!bitmap)
    {
        PyErr_SetString(PyExc_RuntimeError, "CGImageMaskCreate failed");
        return NULL;
    }

    if (angle==0.0)
    {
        CGContextDrawImage(cr, CGRectMake(x,y,ncols,nrows), bitmap);
    }
    else
    {
        CGContextSaveGState(cr);
        CGContextTranslateCTM(cr, x, y);
        CGContextRotateCTM(cr, angle*M_PI/180);
        CGContextDrawImage(cr, CGRectMake(0,0,ncols,nrows), bitmap);
        CGContextRestoreGState(cr);
    }
    CGImageRelease(bitmap);

    Py_INCREF(Py_None);
    return Py_None;
}

static PyObject*
GraphicsContext_draw_image(GraphicsContext* self, PyObject* args)
{
    float x, y;
    int nrows, ncols;
    const char* data;
    int n;
    PyObject* image;
    PyObject* cliprect;
    PyObject* clippath;
    PyObject* clippath_transform;

    CGContextRef cr = self->cr;
    if (!cr)
    {
        PyErr_SetString(PyExc_RuntimeError, "CGContextRef is NULL");
        return NULL;
    }

    if(!PyArg_ParseTuple(args, "ffiiOOOO", &x,
                                           &y,
                                           &nrows,
                                           &ncols,
                                           &image,
                                           &cliprect,
                                           &clippath,
                                           &clippath_transform)) return NULL;

    CGColorSpaceRef colorspace;
    CGDataProviderRef provider;
    double rect[4] = {0.0, 0.0, self->size.width, self->size.height};

    if (!PyBytes_Check(image))
    {
#if PY3K
        PyErr_SetString(PyExc_RuntimeError, "image is not a bytes object");
#else
        PyErr_SetString(PyExc_RuntimeError, "image is not a str object");
#endif
        return NULL;
    }

    const size_t bytesPerComponent = 1;
    const size_t bitsPerComponent = 8 * bytesPerComponent;
    const size_t nComponents = 4; /* red, green, blue, alpha */
    const size_t bitsPerPixel = bitsPerComponent * nComponents;
    const size_t bytesPerRow = nComponents * bytesPerComponent * ncols;

    colorspace = CGColorSpaceCreateWithName(kCGColorSpaceGenericRGB);
    if (!colorspace)
    {
        PyErr_SetString(PyExc_RuntimeError, "failed to create a color space");
        return NULL;
    }

    Py_INCREF(image);
<<<<<<< HEAD
#if PY3K
    n = PyByteArray_GET_SIZE(image);
    data = PyByteArray_AS_STRING(image);
=======
#ifdef PY3K
    n = PyBytes_GET_SIZE(image);
    data = PyBytes_AS_STRING(image);
>>>>>>> 58463049
#else
    n = PyString_GET_SIZE(image);
    data = PyString_AS_STRING(image);
#endif

    provider = CGDataProviderCreateWithData(image,
                                            data,
                                            n,
                                            _data_provider_release);
    CGImageRef bitmap = CGImageCreate (ncols,
                                       nrows,
                                       bitsPerComponent,
                                       bitsPerPixel,
                                       bytesPerRow,
                                       colorspace,
                                       kCGImageAlphaLast,
                                       provider,
                                       NULL,
                                       false,
				       kCGRenderingIntentDefault);
    CGColorSpaceRelease(colorspace);
    CGDataProviderRelease(provider);

    if(!bitmap)
    {
        PyErr_SetString(PyExc_RuntimeError, "CGImageMaskCreate failed");
        return NULL;
    }

    BOOL ok = true;
    CGContextSaveGState(cr);
    if (!_clip(cr, cliprect)) ok = false;
    else if (clippath!=Py_None)
    {
        int n;
        void* iterator  = get_path_iterator(clippath,
                                            clippath_transform,
                                            0,
                                            0,
                                            rect,
                                            SNAP_AUTO,
                                            1.0,
                                            0);
        if (iterator)
        {
            n = _draw_path(cr, iterator);
            free_path_iterator(iterator);
            if (n > 0) CGContextClip(cr);
        }
        else
        {
            PyErr_SetString(PyExc_RuntimeError,
                "draw_image: failed to obtain path iterator for clipping");
            ok = false;
        }
    }

    if (ok) CGContextDrawImage(cr, CGRectMake(x,y,ncols,nrows), bitmap);

    CGImageRelease(bitmap);
    CGContextRestoreGState(cr);

    if (!ok) return NULL;

    Py_INCREF(Py_None);
    return Py_None;
}


static PyMethodDef GraphicsContext_methods[] = {
    {"save",
     (PyCFunction)GraphicsContext_save,
     METH_NOARGS,
     "Saves the current graphics context onto the stack."
    },
    {"restore",
     (PyCFunction)GraphicsContext_restore,
     METH_NOARGS,
     "Restores the current graphics context from the stack."
    },
    {"get_text_width_height_descent",
     (PyCFunction)GraphicsContext_get_text_width_height_descent,
     METH_VARARGS,
     "Returns the width, height, and descent of the text."
    },
    {"set_alpha",
     (PyCFunction)GraphicsContext_set_alpha,
      METH_VARARGS,
     "Sets the opacitiy level for objects drawn in a graphics context"
    },
    {"set_antialiased",
     (PyCFunction)GraphicsContext_set_antialiased,
     METH_VARARGS,
     "Sets anti-aliasing on or off for a graphics context."
    },
    {"set_capstyle",
     (PyCFunction)GraphicsContext_set_capstyle,
     METH_VARARGS,
     "Sets the style for the endpoints of lines in a graphics context."
    },
    {"set_clip_rectangle",
     (PyCFunction)GraphicsContext_set_clip_rectangle,
     METH_VARARGS,
     "Sets the clipping path to the area defined by the specified rectangle."
    },
    {"set_clip_path",
     (PyCFunction)GraphicsContext_set_clip_path,
     METH_VARARGS,
     "Sets the clipping path."
    },
    {"set_dashes",
     (PyCFunction)GraphicsContext_set_dashes,
     METH_VARARGS,
     "Sets the pattern for dashed lines in a graphics context."
    },
    {"set_foreground",
     (PyCFunction)GraphicsContext_set_foreground,
     METH_VARARGS,
     "Sets the current stroke and fill color to a value in the DeviceRGB color space."
    },
    {"set_graylevel",
     (PyCFunction)GraphicsContext_set_graylevel,
     METH_VARARGS,
     "Sets the current stroke and fill color to a value in the DeviceGray color space."
    },
    {"set_linewidth",
     (PyCFunction)GraphicsContext_set_linewidth,
     METH_VARARGS,
     "Sets the line width for a graphics context."
    },
    {"set_joinstyle",
     (PyCFunction)GraphicsContext_set_joinstyle,
     METH_VARARGS,
     "Sets the style for the joins of connected lines in a graphics context."
    },
    {"draw_path",
     (PyCFunction)GraphicsContext_draw_path,
     METH_VARARGS,
     "Draw a path in the graphics context and strokes and (if rgbFace is not None) fills it."
    },
    {"draw_markers",
     (PyCFunction)GraphicsContext_draw_markers,
     METH_VARARGS,
     "Draws a marker in the graphics context at each of the vertices in path."
    },
    {"draw_path_collection",
     (PyCFunction)GraphicsContext_draw_path_collection,
     METH_VARARGS,
     "Draw a collection of paths in the graphics context."
    },
    {"draw_quad_mesh",
     (PyCFunction)GraphicsContext_draw_quad_mesh,
     METH_VARARGS,
     "Draws a mesh in the graphics context."
    },
    {"draw_gouraud_triangle",
     (PyCFunction)GraphicsContext_draw_gouraud_triangle,
     METH_VARARGS,
     "Draws a Gouraud-shaded triangle in the graphics context."
    },
    {"draw_text",
     (PyCFunction)GraphicsContext_draw_text,
     METH_VARARGS,
     "Draw a string at (x,y) with the given properties in the graphics context."
    },
    {"draw_mathtext",
     (PyCFunction)GraphicsContext_draw_mathtext,
     METH_VARARGS,
     "Draw a TeX string at (x,y) as a bitmap in the graphics context."
    },
    {"draw_image",
     (PyCFunction)GraphicsContext_draw_image,
     METH_VARARGS,
     "Draw an image at (x,y) in the graphics context."
    },
    {NULL}  /* Sentinel */
};

static char GraphicsContext_doc[] =
"A GraphicsContext object wraps a Quartz 2D graphics context\n"
"(CGContextRef). Most methods either draw into the graphics context\n"
"(moveto, lineto, etc.) or set the drawing properties (set_linewidth,\n"
"set_joinstyle, etc.).\n";

static PyTypeObject GraphicsContextType = {
    PyVarObject_HEAD_INIT(NULL, 0)
    "_macosx.GraphicsContext", /*tp_name*/
    sizeof(GraphicsContext),   /*tp_basicsize*/
    0,                         /*tp_itemsize*/
#ifdef COMPILING_FOR_10_5
    0,                         /*tp_dealloc*/
#else
    (destructor)GraphicsContext_dealloc,     /*tp_dealloc*/
#endif
    0,                         /*tp_print*/
    0,                         /*tp_getattr*/
    0,                         /*tp_setattr*/
    0,                         /*tp_compare*/
    (reprfunc)GraphicsContext_repr,     /*tp_repr*/
    0,                         /*tp_as_number*/
    0,                         /*tp_as_sequence*/
    0,                         /*tp_as_mapping*/
    0,                         /*tp_hash */
    0,                         /*tp_call*/
    0,                         /*tp_str*/
    0,                         /*tp_getattro*/
    0,                         /*tp_setattro*/
    0,                         /*tp_as_buffer*/
    Py_TPFLAGS_DEFAULT | Py_TPFLAGS_BASETYPE,        /*tp_flags*/
    GraphicsContext_doc,       /* tp_doc */
    0,                         /* tp_traverse */
    0,                         /* tp_clear */
    0,                         /* tp_richcompare */
    0,                         /* tp_weaklistoffset */
    0,                         /* tp_iter */
    0,                         /* tp_iternext */
    GraphicsContext_methods,   /* tp_methods */
    0,                         /* tp_members */
    0,                         /* tp_getset */
    0,                         /* tp_base */
    0,                         /* tp_dict */
    0,                         /* tp_descr_get */
    0,                         /* tp_descr_set */
    0,                         /* tp_dictoffset */
    0,                         /* tp_init */
    0,                         /* tp_alloc */
    GraphicsContext_new,       /* tp_new */
};

typedef struct {
    PyObject_HEAD
    View* view;
} FigureCanvas;

static PyObject*
FigureCanvas_new(PyTypeObject *type, PyObject *args, PyObject *kwds)
{
    FigureCanvas *self = (FigureCanvas*)type->tp_alloc(type, 0);
    if (!self) return NULL;
    self->view = [View alloc];
    return (PyObject*)self;
}

static int
FigureCanvas_init(FigureCanvas *self, PyObject *args, PyObject *kwds)
{
    int width;
    int height;
    if(!self->view)
    {
        PyErr_SetString(PyExc_RuntimeError, "NSView* is NULL");
        return -1;
    }

    if(!PyArg_ParseTuple(args, "ii", &width, &height)) return -1;

    NSRect rect = NSMakeRect(0.0, 0.0, width, height);
    self->view = [self->view initWithFrame: rect];
    [self->view setCanvas: (PyObject*)self];
    return 0;
}

static void
FigureCanvas_dealloc(FigureCanvas* self)
{
    if (self->view)
    {
        [self->view setCanvas: NULL];
        [self->view release];
    }
    Py_TYPE(self)->tp_free((PyObject*)self);
}

static PyObject*
FigureCanvas_repr(FigureCanvas* self)
{
#if PY3K
    return PyUnicode_FromFormat("FigureCanvas object %p wrapping NSView %p",
                               (void*)self, (void*)(self->view));
#else
    return PyString_FromFormat("FigureCanvas object %p wrapping NSView %p",
                               (void*)self, (void*)(self->view));
#endif
}

static PyObject*
FigureCanvas_draw(FigureCanvas* self)
{
    View* view = self->view;

    if(view) /* The figure may have been closed already */
    {
        /* Whereas drawRect creates its own autorelease pool, apparently
         * [view display] also needs one. Create and release it here. */
        NSAutoreleasePool* pool = [[NSAutoreleasePool alloc] init];
        [view display];
        [pool release];
    }

    Py_INCREF(Py_None);
    return Py_None;
}

static PyObject*
FigureCanvas_invalidate(FigureCanvas* self)
{
    View* view = self->view;
    if(!view)
    {
        PyErr_SetString(PyExc_RuntimeError, "NSView* is NULL");
        return NULL;
    }
    [view setNeedsDisplay: YES];
    Py_INCREF(Py_None);
    return Py_None;
}

static PyObject*
FigureCanvas_set_rubberband(FigureCanvas* self, PyObject *args)
{
    View* view = self->view;
    int x0, y0, x1, y1;
    NSRect rubberband;
    if(!view)
    {
        PyErr_SetString(PyExc_RuntimeError, "NSView* is NULL");
        return NULL;
    }
    if(!PyArg_ParseTuple(args, "iiii", &x0, &y0, &x1, &y1)) return NULL;
    if (x1 > x0)
    {
        rubberband.origin.x = x0;
        rubberband.size.width = x1 - x0;
    }
    else
    {
        rubberband.origin.x = x1;
        rubberband.size.width = x0 - x1;
    }
    if (y1 > y0)
    {
        rubberband.origin.y = y0;
        rubberband.size.height = y1 - y0;
    }
    else
    {
        rubberband.origin.y = y1;
        rubberband.size.height = y0 - y1;
    }
    [view setRubberband: rubberband];
    Py_INCREF(Py_None);
    return Py_None;
}

static PyObject*
FigureCanvas_remove_rubberband(FigureCanvas* self)
{
    View* view = self->view;
    if(!view)
    {
        PyErr_SetString(PyExc_RuntimeError, "NSView* is NULL");
        return NULL;
    }
    [view removeRubberband];
    Py_INCREF(Py_None);
    return Py_None;
}

static NSImage* _read_ppm_image(PyObject* obj)
{
    int width;
    int height;
    const char* data;
    int n;
    int i;
    NSBitmapImageRep* bitmap;
    unsigned char* bitmapdata;

    if (!obj) return NULL;
    if (!PyTuple_Check(obj)) return NULL;
    if (!PyArg_ParseTuple(obj, "iit#", &width, &height, &data, &n)) return NULL;
    if (width*height*3 != n) return NULL; /* RGB image uses 3 colors / pixel */

    bitmap = [[NSBitmapImageRep alloc]
                  initWithBitmapDataPlanes: NULL
                                pixelsWide: width
                                pixelsHigh: height
                             bitsPerSample: 8
                           samplesPerPixel: 3
                                  hasAlpha: NO
                                  isPlanar: NO
                            colorSpaceName: NSDeviceRGBColorSpace
                              bitmapFormat: 0
                               bytesPerRow: width*3
                               bitsPerPixel: 24];
    if (!bitmap) return NULL;
    bitmapdata = [bitmap bitmapData];
    for (i = 0; i < n; i++) bitmapdata[i] = data[i];

    NSSize size = NSMakeSize(width, height);
    NSImage* image = [[NSImage alloc] initWithSize: size];
    if (image) [image addRepresentation: bitmap];

    [bitmap release];

    return image;
}

static PyObject*
FigureCanvas_write_bitmap(FigureCanvas* self, PyObject* args)
{
    View* view = self->view;
    int n;
    const unichar* characters;
    NSSize size;
    double width, height;

    if(!view)
    {
        PyErr_SetString(PyExc_RuntimeError, "NSView* is NULL");
        return NULL;
    }
    /* NSSize contains CGFloat; cannot use size directly */
    if(!PyArg_ParseTuple(args, "u#dd",
                                &characters, &n, &width, &height)) return NULL;
    size.width = width;
    size.height = height;

    /* This function may be called from inside the event loop, when an
     * autorelease pool is available, or from Python, when no autorelease
     * pool is available. To be able to handle the latter case, we need to
     * create an autorelease pool here. */

    NSAutoreleasePool* pool = [[NSAutoreleasePool alloc] init];

    NSRect rect = [view bounds];

    NSString* filename = [NSString stringWithCharacters: characters
                                                 length: (unsigned)n];
    NSString* extension = [filename pathExtension];

    /* Calling dataWithPDFInsideRect on the view causes its update status
     * to be cleared. Save the status here, and invalidate the view if not
     * up to date after calling dataWithPDFInsideRect. */
    const BOOL invalid = [view needsDisplay];
    NSData* data = [view dataWithPDFInsideRect: rect];
    if (invalid) [view setNeedsDisplay: YES];

    NSImage* image = [[NSImage alloc] initWithData: data];
    [image setScalesWhenResized: YES];
    [image setSize: size];
    data = [image TIFFRepresentation];
    [image release];

    if (! [extension isEqualToString: @"tiff"] &&
        ! [extension isEqualToString: @"tif"])
    {
        NSBitmapImageFileType filetype;
        NSBitmapImageRep* bitmapRep = [NSBitmapImageRep imageRepWithData: data];
        if ([extension isEqualToString: @"bmp"])
            filetype = NSBMPFileType;
        else if ([extension isEqualToString: @"gif"])
            filetype = NSGIFFileType;
        else if ([extension isEqualToString: @"jpg"] ||
                 [extension isEqualToString: @"jpeg"])
            filetype = NSJPEGFileType;
        else if ([extension isEqualToString: @"png"])
            filetype = NSPNGFileType;
        else
        {   PyErr_SetString(PyExc_ValueError, "Unknown file type");
            return NULL;
        }

        data = [bitmapRep representationUsingType:filetype properties:nil];
    }

    [data writeToFile: filename atomically: YES];
    [pool release];

    Py_INCREF(Py_None);
    return Py_None;
}

static PyObject*
FigureCanvas_start_event_loop(FigureCanvas* self, PyObject* args, PyObject* keywords)
{
    float timeout = 0.0;

    static char* kwlist[] = {"timeout", NULL};
    if(!PyArg_ParseTupleAndKeywords(args, keywords, "f", kwlist, &timeout))
        return NULL;

    int error;
    int interrupted = 0;
    int channel[2];
    CFSocketRef sigint_socket = NULL;
    PyOS_sighandler_t py_sigint_handler = NULL;

    CFRunLoopRef runloop = CFRunLoopGetCurrent();

    error = pipe(channel);
    if (error==0)
    {
        CFSocketContext context = {0, NULL, NULL, NULL, NULL};
        fcntl(channel[1], F_SETFL, O_WRONLY | O_NONBLOCK);

        context.info = &interrupted;
        sigint_socket = CFSocketCreateWithNative(kCFAllocatorDefault,
                                                 channel[0],
                                                 kCFSocketReadCallBack,
                                                 _callback,
                                                 &context);
        if (sigint_socket)
        {
            CFRunLoopSourceRef source;
            source = CFSocketCreateRunLoopSource(kCFAllocatorDefault,
                                                 sigint_socket,
                                                 0);
            CFRelease(sigint_socket);
            if (source)
            {
                CFRunLoopAddSource(runloop, source, kCFRunLoopDefaultMode);
                CFRelease(source);
                sigint_fd = channel[1];
                py_sigint_handler = PyOS_setsig(SIGINT, _sigint_handler);
            }
        }
        else
            close(channel[0]);
    }

    NSAutoreleasePool* pool = [[NSAutoreleasePool alloc] init];
    NSDate* date =
        (timeout > 0.0) ? [NSDate dateWithTimeIntervalSinceNow: timeout]
                        : [NSDate distantFuture];
    while (true)
    {   NSEvent* event = [NSApp nextEventMatchingMask: NSAnyEventMask
                                            untilDate: date
                                               inMode: NSDefaultRunLoopMode
                                              dequeue: YES];
       if (!event || [event type]==NSApplicationDefined) break;
       [NSApp sendEvent: event];
    }
    [pool release];

    if (py_sigint_handler) PyOS_setsig(SIGINT, py_sigint_handler);

    if (sigint_socket) CFSocketInvalidate(sigint_socket);
    if (error==0) close(channel[1]);
    if (interrupted) raise(SIGINT);

    Py_INCREF(Py_None);
    return Py_None;
}

static PyObject*
FigureCanvas_stop_event_loop(FigureCanvas* self)
{
    NSEvent* event = [NSEvent otherEventWithType: NSApplicationDefined
                                        location: NSZeroPoint
                                   modifierFlags: 0
                                       timestamp: 0.0
                                    windowNumber: 0
                                         context: nil
                                         subtype: STOP_EVENT_LOOP
                                           data1: 0
                                           data2: 0];
    [NSApp postEvent: event atStart: true];
    Py_INCREF(Py_None);
    return Py_None;
}

static PyMethodDef FigureCanvas_methods[] = {
    {"draw",
     (PyCFunction)FigureCanvas_draw,
     METH_NOARGS,
     "Draws the canvas."
    },
    {"invalidate",
     (PyCFunction)FigureCanvas_invalidate,
     METH_NOARGS,
     "Invalidates the canvas."
    },
    {"set_rubberband",
     (PyCFunction)FigureCanvas_set_rubberband,
     METH_VARARGS,
     "Specifies a new rubberband rectangle and invalidates it."
    },
    {"remove_rubberband",
     (PyCFunction)FigureCanvas_remove_rubberband,
     METH_NOARGS,
     "Removes the current rubberband rectangle."
    },
    {"write_bitmap",
     (PyCFunction)FigureCanvas_write_bitmap,
     METH_VARARGS,
     "Saves the figure to the specified file as a bitmap\n"
     "(bmp, gif, jpeg, or png).\n"
    },
    {"start_event_loop",
     (PyCFunction)FigureCanvas_start_event_loop,
     METH_KEYWORDS,
     "Runs the event loop until the timeout or until stop_event_loop is called.\n",
    },
    {"stop_event_loop",
     (PyCFunction)FigureCanvas_stop_event_loop,
     METH_KEYWORDS,
     "Stops the event loop that was started by start_event_loop.\n",
    },
    {NULL}  /* Sentinel */
};

static char FigureCanvas_doc[] =
"A FigureCanvas object wraps a Cocoa NSView object.\n";

static PyTypeObject FigureCanvasType = {
    PyVarObject_HEAD_INIT(NULL, 0)
    "_macosx.FigureCanvas",    /*tp_name*/
    sizeof(FigureCanvas),      /*tp_basicsize*/
    0,                         /*tp_itemsize*/
    (destructor)FigureCanvas_dealloc,     /*tp_dealloc*/
    0,                         /*tp_print*/
    0,                         /*tp_getattr*/
    0,                         /*tp_setattr*/
    0,                         /*tp_compare*/
    (reprfunc)FigureCanvas_repr,     /*tp_repr*/
    0,                         /*tp_as_number*/
    0,                         /*tp_as_sequence*/
    0,                         /*tp_as_mapping*/
    0,                         /*tp_hash */
    0,                         /*tp_call*/
    0,                         /*tp_str*/
    0,                         /*tp_getattro*/
    0,                         /*tp_setattro*/
    0,                         /*tp_as_buffer*/
    Py_TPFLAGS_DEFAULT | Py_TPFLAGS_BASETYPE,        /*tp_flags*/
    FigureCanvas_doc,          /* tp_doc */
    0,                         /* tp_traverse */
    0,                         /* tp_clear */
    0,                         /* tp_richcompare */
    0,                         /* tp_weaklistoffset */
    0,                         /* tp_iter */
    0,                         /* tp_iternext */
    FigureCanvas_methods,      /* tp_methods */
    0,                         /* tp_members */
    0,                         /* tp_getset */
    0,                         /* tp_base */
    0,                         /* tp_dict */
    0,                         /* tp_descr_get */
    0,                         /* tp_descr_set */
    0,                         /* tp_dictoffset */
    (initproc)FigureCanvas_init,      /* tp_init */
    0,                         /* tp_alloc */
    FigureCanvas_new,          /* tp_new */
};

typedef struct {
    PyObject_HEAD
    Window* window;
} FigureManager;

static PyObject*
FigureManager_new(PyTypeObject *type, PyObject *args, PyObject *kwds)
{
    Window* window = [Window alloc];
    if (!window) return NULL;
    FigureManager *self = (FigureManager*)type->tp_alloc(type, 0);
    if (!self)
    {
        [window release];
        return NULL;
    }
    self->window = window;
    return (PyObject*)self;
}

static int
FigureManager_init(FigureManager *self, PyObject *args, PyObject *kwds)
{
    NSRect rect;
    Window* window;
    View* view;
    const char* title;
    PyObject* size;
    int width, height;
    PyObject* obj;
    FigureCanvas* canvas;

    if(!self->window)
    {
        PyErr_SetString(PyExc_RuntimeError, "NSWindow* is NULL");
        return -1;
    }

    if(!PyArg_ParseTuple(args, "Os", &obj, &title)) return -1;

    canvas = (FigureCanvas*)obj;
    view = canvas->view;
    if (!view) /* Something really weird going on */
    {
        PyErr_SetString(PyExc_RuntimeError, "NSView* is NULL");
        return -1;
    }

    size = PyObject_CallMethod(obj, "get_width_height", "");
    if(!size) return -1;
    if(!PyArg_ParseTuple(size, "ii", &width, &height))
    {    Py_DECREF(size);
         return -1;
    }
    Py_DECREF(size);

    rect.origin.x = 100;
    rect.origin.y = 350;
    rect.size.height = height;
    rect.size.width = width;

    NSApp = [NSApplication sharedApplication];
    NSAutoreleasePool* pool = [[NSAutoreleasePool alloc] init];
    self->window = [self->window initWithContentRect: rect
                                         styleMask: NSTitledWindowMask
                                                  | NSClosableWindowMask
                                                  | NSResizableWindowMask
                                                  | NSMiniaturizableWindowMask
                                           backing: NSBackingStoreBuffered
                                             defer: YES
                                       withManager: (PyObject*)self];
    window = self->window;
    [window setTitle: [NSString stringWithCString: title
                                         encoding: NSASCIIStringEncoding]];

    [window setAcceptsMouseMovedEvents: YES];
    [window setDelegate: view];
    [window makeFirstResponder: view];
    [[window contentView] addSubview: view];

    nwin++;

    [pool release];
    return 0;
}

static PyObject*
FigureManager_repr(FigureManager* self)
{
#if PY3K
    return PyUnicode_FromFormat("FigureManager object %p wrapping NSWindow %p",
                               (void*) self, (void*)(self->window));
#else
    return PyString_FromFormat("FigureManager object %p wrapping NSWindow %p",
                               (void*) self, (void*)(self->window));
#endif
}

static void
FigureManager_dealloc(FigureManager* self)
{
    Window* window = self->window;
    if(window)
    {
        NSAutoreleasePool* pool = [[NSAutoreleasePool alloc] init];
        [window close];
        [pool release];
    }
    Py_TYPE(self)->tp_free((PyObject*)self);
}

static PyObject*
FigureManager_show(FigureManager* self)
{
    Window* window = self->window;
    if(window)
    {
        NSAutoreleasePool* pool = [[NSAutoreleasePool alloc] init];
        [window makeKeyAndOrderFront: nil];
        [pool release];
    }
    Py_INCREF(Py_None);
    return Py_None;
}

static PyObject*
FigureManager_destroy(FigureManager* self)
{
    Window* window = self->window;
    if(window)
    {
        NSAutoreleasePool* pool = [[NSAutoreleasePool alloc] init];
        [window close];
        [pool release];
        self->window = NULL;
    }
    Py_INCREF(Py_None);
    return Py_None;
}

static PyMethodDef FigureManager_methods[] = {
    {"show",
     (PyCFunction)FigureManager_show,
     METH_NOARGS,
     "Shows the window associated with the figure manager."
    },
    {"destroy",
     (PyCFunction)FigureManager_destroy,
     METH_NOARGS,
     "Closes the window associated with the figure manager."
    },
    {NULL}  /* Sentinel */
};

static char FigureManager_doc[] =
"A FigureManager object wraps a Cocoa NSWindow object.\n";

static PyTypeObject FigureManagerType = {
    PyVarObject_HEAD_INIT(NULL, 0)
    "_macosx.FigureManager",   /*tp_name*/
    sizeof(FigureManager),     /*tp_basicsize*/
    0,                         /*tp_itemsize*/
    (destructor)FigureManager_dealloc,     /*tp_dealloc*/
    0,                         /*tp_print*/
    0,                         /*tp_getattr*/
    0,                         /*tp_setattr*/
    0,                         /*tp_compare*/
    (reprfunc)FigureManager_repr,     /*tp_repr*/
    0,                         /*tp_as_number*/
    0,                         /*tp_as_sequence*/
    0,                         /*tp_as_mapping*/
    0,                         /*tp_hash */
    0,                         /*tp_call*/
    0,                         /*tp_str*/
    0,                         /*tp_getattro*/
    0,                         /*tp_setattro*/
    0,                         /*tp_as_buffer*/
    Py_TPFLAGS_DEFAULT | Py_TPFLAGS_BASETYPE,        /*tp_flags*/
    FigureManager_doc,         /* tp_doc */
    0,                         /* tp_traverse */
    0,                         /* tp_clear */
    0,                         /* tp_richcompare */
    0,                         /* tp_weaklistoffset */
    0,                         /* tp_iter */
    0,                         /* tp_iternext */
    FigureManager_methods,     /* tp_methods */
    0,                         /* tp_members */
    0,                         /* tp_getset */
    0,                         /* tp_base */
    0,                         /* tp_dict */
    0,                         /* tp_descr_get */
    0,                         /* tp_descr_set */
    0,                         /* tp_dictoffset */
    (initproc)FigureManager_init,      /* tp_init */
    0,                         /* tp_alloc */
    FigureManager_new,          /* tp_new */
};

@interface NavigationToolbarHandler : NSObject
{   PyObject* toolbar;
}
- (NavigationToolbarHandler*)initWithToolbar:(PyObject*)toolbar;
-(void)left:(id)sender;
-(void)right:(id)sender;
-(void)up:(id)sender;
-(void)down:(id)sender;
-(void)zoominx:(id)sender;
-(void)zoominy:(id)sender;
-(void)zoomoutx:(id)sender;
-(void)zoomouty:(id)sender;
@end

typedef struct {
    PyObject_HEAD
    NSPopUpButton* menu;
    NavigationToolbarHandler* handler;
} NavigationToolbar;

@implementation NavigationToolbarHandler
- (NavigationToolbarHandler*)initWithToolbar:(PyObject*)theToolbar
{   [self init];
    toolbar = theToolbar;
    return self;
}

-(void)left:(id)sender
{   PyObject* result;
    PyGILState_STATE gstate;
    gstate = PyGILState_Ensure();
    result = PyObject_CallMethod(toolbar, "panx", "i", -1);
    if(result)
        Py_DECREF(result);
    else
        PyErr_Print();
    PyGILState_Release(gstate);
}

-(void)right:(id)sender
{   PyObject* result;
    PyGILState_STATE gstate;
    gstate = PyGILState_Ensure();
    result = PyObject_CallMethod(toolbar, "panx", "i", 1);
    if(result)
        Py_DECREF(result);
    else
        PyErr_Print();
    PyGILState_Release(gstate);
}

-(void)up:(id)sender
{   PyObject* result;
    PyGILState_STATE gstate;
    gstate = PyGILState_Ensure();
    result = PyObject_CallMethod(toolbar, "pany", "i", 1);
    if(result)
        Py_DECREF(result);
    else
        PyErr_Print();
    PyGILState_Release(gstate);
}

-(void)down:(id)sender
{   PyObject* result;
    PyGILState_STATE gstate;
    gstate = PyGILState_Ensure();
    result = PyObject_CallMethod(toolbar, "pany", "i", -1);
    if(result)
        Py_DECREF(result);
    else
        PyErr_Print();
    PyGILState_Release(gstate);
}

-(void)zoominx:(id)sender
{   PyObject* result;
    PyGILState_STATE gstate;
    gstate = PyGILState_Ensure();
    result = PyObject_CallMethod(toolbar, "zoomx", "i", 1);
    if(result)
        Py_DECREF(result);
    else
        PyErr_Print();
    PyGILState_Release(gstate);
}

-(void)zoomoutx:(id)sender
{   PyObject* result;
    PyGILState_STATE gstate;
    gstate = PyGILState_Ensure();
    result = PyObject_CallMethod(toolbar, "zoomx", "i", -1);
    if(result)
        Py_DECREF(result);
    else
        PyErr_Print();
    PyGILState_Release(gstate);
}

-(void)zoominy:(id)sender
{   PyObject* result;
    PyGILState_STATE gstate;
    gstate = PyGILState_Ensure();
    result = PyObject_CallMethod(toolbar, "zoomy", "i", 1);
    if(result)
        Py_DECREF(result);
    else
        PyErr_Print();
    PyGILState_Release(gstate);
}

-(void)zoomouty:(id)sender
{   PyObject* result;
    PyGILState_STATE gstate;
    gstate = PyGILState_Ensure();
    result = PyObject_CallMethod(toolbar, "zoomy", "i", -1);
    if(result)
        Py_DECREF(result);
    else
        PyErr_Print();
    PyGILState_Release(gstate);
}

-(void)save_figure:(id)sender
{   PyObject* result;
    PyGILState_STATE gstate;
    gstate = PyGILState_Ensure();
    result = PyObject_CallMethod(toolbar, "save_figure", "");
    if(result)
        Py_DECREF(result);
    else
        PyErr_Print();
    PyGILState_Release(gstate);
}
@end

static PyObject*
NavigationToolbar_new(PyTypeObject *type, PyObject *args, PyObject *kwds)
{
    NavigationToolbarHandler* handler = [NavigationToolbarHandler alloc];
    if (!handler) return NULL;
    NavigationToolbar *self = (NavigationToolbar*)type->tp_alloc(type, 0);
    if (!self)
    {   [handler release];
        return NULL;
    }
    self->handler = handler;
    return (PyObject*)self;
}

static int
NavigationToolbar_init(NavigationToolbar *self, PyObject *args, PyObject *kwds)
{
    int i;
    NSRect rect;

    const float smallgap = 2;
    const float biggap = 10;
    const int height = 32;

    PyObject* images;
    PyObject* obj;

    FigureCanvas* canvas;
    View* view;

    obj = PyObject_GetAttrString((PyObject*)self, "canvas");
    if (obj==NULL)
    {
        PyErr_SetString(PyExc_AttributeError, "Attempt to install toolbar for NULL canvas");
        return -1;
    }
    Py_DECREF(obj); /* Don't increase the reference count */
    if (!PyObject_IsInstance(obj, (PyObject*) &FigureCanvasType))
    {
        PyErr_SetString(PyExc_TypeError, "Attempt to install toolbar for object that is not a FigureCanvas");
        return -1;
    }
    canvas = (FigureCanvas*)obj;
    view = canvas->view;
    if(!view)
    {
        PyErr_SetString(PyExc_RuntimeError, "NSView* is NULL");
        return -1;
    }

    if(!PyArg_ParseTuple(args, "O", &images)) return -1;
    if(!PyDict_Check(images)) return -1;

    NSAutoreleasePool* pool = [[NSAutoreleasePool alloc] init];
    NSRect bounds = [view bounds];
    NSWindow* window = [view window];

    bounds.origin.y += height;
    [view setFrame: bounds];

    bounds.size.height += height;
    [window setContentSize: bounds.size];

    char* imagenames[9] = {"stock_left",
                           "stock_right",
                           "stock_zoom-in",
                           "stock_zoom-out",
                           "stock_up",
                           "stock_down",
                           "stock_zoom-in",
                           "stock_zoom-out",
                           "stock_save_as"};

    NSString* tooltips[9] = {
        @"Pan left with click or wheel mouse (bidirectional)",
        @"Pan right with click or wheel mouse (bidirectional)",
        @"Zoom In X (shrink the x axis limits) with click or wheel mouse (bidirectional)",
        @"Zoom Out X (expand the x axis limits) with click or wheel mouse (bidirectional)",
        @"Pan up with click or wheel mouse (bidirectional)",
        @"Pan down with click or wheel mouse (bidirectional)",
        @"Zoom in Y (shrink the y axis limits) with click or wheel mouse (bidirectional)",
        @"Zoom Out Y (expand the y axis limits) with click or wheel mouse (bidirectional)",
        @"Save the figure"};

    SEL actions[9] = {@selector(left:),
                      @selector(right:),
                      @selector(zoominx:),
                      @selector(zoomoutx:),
                      @selector(up:),
                      @selector(down:),
                      @selector(zoominy:),
                      @selector(zoomouty:),
                      @selector(save_figure:)};

    SEL scroll_actions[9][2] = {{@selector(left:),    @selector(right:)},
                                {@selector(left:),    @selector(right:)},
                                {@selector(zoominx:), @selector(zoomoutx:)},
                                {@selector(zoominx:), @selector(zoomoutx:)},
                                {@selector(up:),      @selector(down:)},
                                {@selector(up:),      @selector(down:)},
                                {@selector(zoominy:), @selector(zoomouty:)},
                                {@selector(zoominy:), @selector(zoomouty:)},
                                {nil,nil},
                               };


    rect.size.width = 120;
    rect.size.height = 24;
    rect.origin.x = biggap;
    rect.origin.y = 0.5*(height - rect.size.height);
    self->menu = [[NSPopUpButton alloc] initWithFrame: rect
                                            pullsDown: YES];
    [self->menu setAutoenablesItems: NO];
    [[window contentView] addSubview: self->menu];
    [self->menu release];
    rect.origin.x += rect.size.width + biggap;
    rect.size.width = 24;

    self->handler = [self->handler initWithToolbar: (PyObject*)self];
    for (i = 0; i < 9; i++)
    {
        ScrollableButton* button;
        SEL scrollWheelUpAction = scroll_actions[i][0];
        SEL scrollWheelDownAction = scroll_actions[i][1];
        if (scrollWheelUpAction || scrollWheelDownAction)
            button = [ScrollableButton alloc];
        else
            button = [NSButton alloc];
        [button initWithFrame: rect];
        PyObject* imagedata = PyDict_GetItemString(images, imagenames[i]);
        NSImage* image = _read_ppm_image(imagedata);
        [button setBezelStyle: NSShadowlessSquareBezelStyle];
        [button setButtonType: NSMomentaryLightButton];
        if(image)
        {
            [button setImage: image];
            [image release];
        }
        [button setToolTip: tooltips[i]];
        [button setTarget: self->handler];
        [button setAction: actions[i]];
        if (scrollWheelUpAction)
            [button setScrollWheelUpAction: scrollWheelUpAction];
        if (scrollWheelDownAction)
            [button setScrollWheelDownAction: scrollWheelDownAction];
        [[window contentView] addSubview: button];
        [button release];
        rect.origin.x += rect.size.width + smallgap;
    }
    [[window contentView] display];
    [pool release];

    return 0;
}

static void
NavigationToolbar_dealloc(NavigationToolbar *self)
{
    [self->handler release];
    Py_TYPE(self)->tp_free((PyObject*)self);
}

static PyObject*
NavigationToolbar_repr(NavigationToolbar* self)
{
#if PY3K
    return PyUnicode_FromFormat("NavigationToolbar object %p", (void*)self);
#else
    return PyString_FromFormat("NavigationToolbar object %p", (void*)self);
#endif
}

static char NavigationToolbar_doc[] =
"NavigationToolbar\n";

static PyObject*
NavigationToolbar_update (NavigationToolbar* self)
{
    int n;
    NSPopUpButton* button = self->menu;
    if (!button)
    {
        PyErr_SetString(PyExc_RuntimeError, "Menu button is NULL");
        return NULL;
    }

    PyObject* canvas = PyObject_GetAttrString((PyObject*)self, "canvas");
    if (canvas==NULL)
    {
        PyErr_SetString(PyExc_AttributeError, "Failed to find canvas");
        return NULL;
    }
    Py_DECREF(canvas); /* Don't keep a reference here */
    PyObject* figure = PyObject_GetAttrString(canvas, "figure");
    if (figure==NULL)
    {
        PyErr_SetString(PyExc_AttributeError, "Failed to find figure");
        return NULL;
    }
    Py_DECREF(figure); /* Don't keep a reference here */
    PyObject* axes = PyObject_GetAttrString(figure, "axes");
    if (axes==NULL)
    {
        PyErr_SetString(PyExc_AttributeError, "Failed to find figure axes");
        return NULL;
    }
    Py_DECREF(axes); /* Don't keep a reference here */
    if (!PyList_Check(axes))
    {
        PyErr_SetString(PyExc_TypeError, "Figure axes is not a list");
        return NULL;
    }
    n = PyList_GET_SIZE(axes);

    NSAutoreleasePool* pool = [[NSAutoreleasePool alloc] init];
    [button removeAllItems];

    NSMenu* menu = [button menu];
    [menu addItem: [MenuItem menuItemWithTitle: @"Axes"]];

    if (n==0)
    {
        [button setEnabled: NO];
    }
    else
    {
        int i;
        [menu addItem: [MenuItem menuItemSelectAll]];
        [menu addItem: [MenuItem menuItemInvertAll]];
        [menu addItem: [NSMenuItem separatorItem]];
        for (i = 0; i < n; i++)
        {
            [menu addItem: [MenuItem menuItemForAxis: i]];
        }
        [button setEnabled: YES];
    }
    [pool release];
    Py_INCREF(Py_None);
    return Py_None;
}

static PyObject*
NavigationToolbar_get_active (NavigationToolbar* self)
{
    NSPopUpButton* button = self->menu;
    if (!button)
    {
        PyErr_SetString(PyExc_RuntimeError, "Menu button is NULL");
        return NULL;
    }
    NSMenu* menu = [button menu];
    NSArray* items = [menu itemArray];
    unsigned int n = [items count];
    int* states = malloc(n*sizeof(int));
    int i;
    unsigned int m = 0;
    NSEnumerator* enumerator = [items objectEnumerator];
    MenuItem* item;
    while ((item = [enumerator nextObject]))
    {
        if ([item isSeparatorItem]) continue;
        i = [item index];
        if (i < 0) continue;
        if ([item state]==NSOnState)
        {
            states[i] = 1;
            m++;
        }
        else states[i] = 0;
    }
    int j = 0;
    PyObject* list = PyList_New(m);
    for (i = 0; i < n; i++)
    {
        if(states[i]==1)
        {
#if PY3K
            PyList_SET_ITEM(list, j, PyLong_FromLong(i));
#else
            PyList_SET_ITEM(list, j, PyInt_FromLong(i));
#endif
            j++;
        }
    }
    free(states);
    return list;
}

static PyMethodDef NavigationToolbar_methods[] = {
    {"update",
     (PyCFunction)NavigationToolbar_update,
     METH_NOARGS,
     "Updates the toolbar menu."
    },
    {"get_active",
     (PyCFunction)NavigationToolbar_get_active,
     METH_NOARGS,
     "Returns a list of integers identifying which items in the menu are selected."
    },
    {NULL}  /* Sentinel */
};

static PyTypeObject NavigationToolbarType = {
    PyVarObject_HEAD_INIT(NULL, 0)
    "_macosx.NavigationToolbar", /*tp_name*/
    sizeof(NavigationToolbar), /*tp_basicsize*/
    0,                         /*tp_itemsize*/
    (destructor)NavigationToolbar_dealloc,     /*tp_dealloc*/
    0,                         /*tp_print*/
    0,                         /*tp_getattr*/
    0,                         /*tp_setattr*/
    0,                         /*tp_compare*/
    (reprfunc)NavigationToolbar_repr,     /*tp_repr*/
    0,                         /*tp_as_number*/
    0,                         /*tp_as_sequence*/
    0,                         /*tp_as_mapping*/
    0,                         /*tp_hash */
    0,                         /*tp_call*/
    0,                         /*tp_str*/
    0,                         /*tp_getattro*/
    0,                         /*tp_setattro*/
    0,                         /*tp_as_buffer*/
    Py_TPFLAGS_DEFAULT | Py_TPFLAGS_BASETYPE,        /*tp_flags*/
    NavigationToolbar_doc,     /* tp_doc */
    0,                         /* tp_traverse */
    0,                         /* tp_clear */
    0,                         /* tp_richcompare */
    0,                         /* tp_weaklistoffset */
    0,                         /* tp_iter */
    0,                         /* tp_iternext */
    NavigationToolbar_methods, /* tp_methods */
    0,                         /* tp_members */
    0,                         /* tp_getset */
    0,                         /* tp_base */
    0,                         /* tp_dict */
    0,                         /* tp_descr_get */
    0,                         /* tp_descr_set */
    0,                         /* tp_dictoffset */
    (initproc)NavigationToolbar_init,      /* tp_init */
    0,                         /* tp_alloc */
    NavigationToolbar_new,     /* tp_new */
};

@interface NavigationToolbar2Handler : NSObject
{   PyObject* toolbar;
    NSButton* panbutton;
    NSButton* zoombutton;
}
- (NavigationToolbar2Handler*)initWithToolbar:(PyObject*)toolbar;
- (void)installCallbacks:(SEL[7])actions forButtons: (NSButton*[7])buttons;
- (void)home:(id)sender;
- (void)back:(id)sender;
- (void)forward:(id)sender;
- (void)pan:(id)sender;
- (void)zoom:(id)sender;
- (void)configure_subplots:(id)sender;
- (void)save_figure:(id)sender;
@end

typedef struct {
    PyObject_HEAD
    NSPopUpButton* menu;
    NSText* messagebox;
    NavigationToolbar2Handler* handler;
} NavigationToolbar2;

@implementation NavigationToolbar2Handler
- (NavigationToolbar2Handler*)initWithToolbar:(PyObject*)theToolbar
{   [self init];
    toolbar = theToolbar;
    return self;
}

- (void)installCallbacks:(SEL[7])actions forButtons: (NSButton*[7])buttons
{
    int i;
    for (i = 0; i < 7; i++)
    {
        SEL action = actions[i];
        NSButton* button = buttons[i];
        [button setTarget: self];
        [button setAction: action];
        if (action==@selector(pan:)) panbutton = button;
        if (action==@selector(zoom:)) zoombutton = button;
    }
}

-(void)home:(id)sender
{   PyObject* result;
    PyGILState_STATE gstate;
    gstate = PyGILState_Ensure();
    result = PyObject_CallMethod(toolbar, "home", "");
    if(result)
        Py_DECREF(result);
    else
        PyErr_Print();
    PyGILState_Release(gstate);
}

-(void)back:(id)sender
{   PyObject* result;
    PyGILState_STATE gstate;
    gstate = PyGILState_Ensure();
    result = PyObject_CallMethod(toolbar, "back", "");
    if(result)
        Py_DECREF(result);
    else
        PyErr_Print();
    PyGILState_Release(gstate);
}

-(void)forward:(id)sender
{   PyObject* result;
    PyGILState_STATE gstate;
    gstate = PyGILState_Ensure();
    result = PyObject_CallMethod(toolbar, "forward", "");
    if(result)
        Py_DECREF(result);
    else
        PyErr_Print();
    PyGILState_Release(gstate);
}

-(void)pan:(id)sender
{   PyObject* result;
    PyGILState_STATE gstate;
    if ([sender state])
    {
        if (zoombutton) [zoombutton setState: NO];
    }
    gstate = PyGILState_Ensure();
    result = PyObject_CallMethod(toolbar, "pan", "");
    if(result)
        Py_DECREF(result);
    else
        PyErr_Print();
    PyGILState_Release(gstate);
}

-(void)zoom:(id)sender
{   PyObject* result;
    PyGILState_STATE gstate;
    if ([sender state])
    {
        if (panbutton) [panbutton setState: NO];
    }
    gstate = PyGILState_Ensure();
    result = PyObject_CallMethod(toolbar, "zoom", "");
    if(result)
        Py_DECREF(result);
    else
        PyErr_Print();
    PyGILState_Release(gstate);
}

-(void)configure_subplots:(id)sender
{   PyObject* canvas;
    View* view;
    PyObject* size;
    NSRect rect;
    int width, height;

    rect.origin.x = 100;
    rect.origin.y = 350;
    PyGILState_STATE gstate = PyGILState_Ensure();
    PyObject* master = PyObject_GetAttrString(toolbar, "canvas");
    if (master==nil)
    {
        PyErr_Print();
        PyGILState_Release(gstate);
        return;
    }
    canvas = PyObject_CallMethod(toolbar, "prepare_configure_subplots", "");
    if(!canvas)
    {
        PyErr_Print();
        Py_DECREF(master);
        PyGILState_Release(gstate);
        return;
    }

    view = ((FigureCanvas*)canvas)->view;
    if (!view) /* Something really weird going on */
    {
        PyErr_SetString(PyExc_RuntimeError, "NSView* is NULL");
        PyErr_Print();
        Py_DECREF(canvas);
        Py_DECREF(master);
        PyGILState_Release(gstate);
        return;
    }

    size = PyObject_CallMethod(canvas, "get_width_height", "");
    Py_DECREF(canvas);
    if(!size)
    {
        PyErr_Print();
        Py_DECREF(master);
        PyGILState_Release(gstate);
        return;
    }

    int ok = PyArg_ParseTuple(size, "ii", &width, &height);
    Py_DECREF(size);
    if (!ok)
    {
        PyErr_Print();
        Py_DECREF(master);
        PyGILState_Release(gstate);
        return;
    }

    NSWindow* mw = [((FigureCanvas*)master)->view window];
    Py_DECREF(master);
    PyGILState_Release(gstate);

    rect.size.width = width;
    rect.size.height = height;

    ToolWindow* window = [ [ToolWindow alloc] initWithContentRect: rect
                                                           master: mw];
    [window setContentView: view];
    [view release];
    [window makeKeyAndOrderFront: nil];
}

-(void)save_figure:(id)sender
{   PyObject* result;
    PyGILState_STATE gstate;
    gstate = PyGILState_Ensure();
    result = PyObject_CallMethod(toolbar, "save_figure", "");
    if(result)
        Py_DECREF(result);
    else
        PyErr_Print();
    PyGILState_Release(gstate);
}
@end

static PyObject*
NavigationToolbar2_new(PyTypeObject *type, PyObject *args, PyObject *kwds)
{
    NavigationToolbar2Handler* handler = [NavigationToolbar2Handler alloc];
    if (!handler) return NULL;
    NavigationToolbar2 *self = (NavigationToolbar2*)type->tp_alloc(type, 0);
    if (!self)
    {
        [handler release];
        return NULL;
    }
    self->handler = handler;
    return (PyObject*)self;
}

static int
NavigationToolbar2_init(NavigationToolbar2 *self, PyObject *args, PyObject *kwds)
{
    PyObject* obj;
    FigureCanvas* canvas;
    View* view;

    int i;
    NSRect rect;

    const float gap = 2;
    const int height = 36;

    const char* basedir;

    obj = PyObject_GetAttrString((PyObject*)self, "canvas");
    if (obj==NULL)
    {
        PyErr_SetString(PyExc_AttributeError, "Attempt to install toolbar for NULL canvas");
        return -1;
    }
    Py_DECREF(obj); /* Don't increase the reference count */
    if (!PyObject_IsInstance(obj, (PyObject*) &FigureCanvasType))
    {
        PyErr_SetString(PyExc_TypeError, "Attempt to install toolbar for object that is not a FigureCanvas");
        return -1;
    }
    canvas = (FigureCanvas*)obj;
    view = canvas->view;
    if(!view)
    {
        PyErr_SetString(PyExc_RuntimeError, "NSView* is NULL");
        return -1;
    }

    if(!PyArg_ParseTuple(args, "s", &basedir)) return -1;

    NSAutoreleasePool* pool = [[NSAutoreleasePool alloc] init];
    NSRect bounds = [view bounds];
    NSWindow* window = [view window];

    bounds.origin.y += height;
    [view setFrame: bounds];

    bounds.size.height += height;
    [window setContentSize: bounds.size];

    NSString* dir = [NSString stringWithCString: basedir
                                       encoding: NSASCIIStringEncoding];

    NSButton* buttons[7];

    NSString* images[7] = {@"home.png",
                           @"back.png",
                           @"forward.png",
                           @"move.png",
                           @"zoom_to_rect.png",
                           @"subplots.png",
                           @"filesave.png"};

    NSString* tooltips[7] = {@"Reset original view",
                             @"Back to  previous view",
                             @"Forward to next view",
                             @"Pan axes with left mouse, zoom with right",
                             @"Zoom to rectangle",
                             @"Configure subplots",
                             @"Save the figure"};

    SEL actions[7] = {@selector(home:),
                      @selector(back:),
                      @selector(forward:),
                      @selector(pan:),
                      @selector(zoom:),
                      @selector(configure_subplots:),
                      @selector(save_figure:)};

    NSButtonType buttontypes[7] = {NSMomentaryLightButton,
                                   NSMomentaryLightButton,
                                   NSMomentaryLightButton,
                                   NSPushOnPushOffButton,
                                   NSPushOnPushOffButton,
                                   NSMomentaryLightButton,
                                   NSMomentaryLightButton};

    rect.size.width = 32;
    rect.size.height = 32;
    rect.origin.x = gap;
    rect.origin.y = 0.5*(height - rect.size.height);
    for (i = 0; i < 7; i++)
    {
        const NSSize size = {24, 24};
        NSString* filename = [dir stringByAppendingPathComponent: images[i]];
        NSImage* image = [[NSImage alloc] initWithContentsOfFile: filename];
        buttons[i] = [[NSButton alloc] initWithFrame: rect];
        [image setSize: size];
        [buttons[i] setBezelStyle: NSShadowlessSquareBezelStyle];
        [buttons[i] setButtonType: buttontypes[i]];
        [buttons[i] setImage: image];
        [buttons[i] setImagePosition: NSImageOnly];
        [buttons[i] setToolTip: tooltips[i]];
        [[window contentView] addSubview: buttons[i]];
        [buttons[i] release];
        [image release];
        rect.origin.x += rect.size.width + gap;
    }

    self->handler = [self->handler initWithToolbar: (PyObject*)self];
    [self->handler installCallbacks: actions forButtons: buttons];

    NSFont* font = [NSFont systemFontOfSize: 0.0];
    rect.size.width = 300;
    rect.size.height = 0;
    rect.origin.x += 200;
    NSText* messagebox = [[NSText alloc] initWithFrame: rect];
    [messagebox setFont: font];
    [messagebox setDrawsBackground: NO];
    [messagebox setSelectable: NO];
    /* if selectable, the messagebox can become first responder,
     * which is not supposed to happen */
    rect = [messagebox frame];
    rect.origin.y = 0.5 * (height - rect.size.height);
    [messagebox setFrameOrigin: rect.origin];
    [[window contentView] addSubview: messagebox];
    [messagebox release];
    [[window contentView] display];

    [pool release];

    self->messagebox = messagebox;
    return 0;
}

static void
NavigationToolbar2_dealloc(NavigationToolbar2 *self)
{
    [self->handler release];
    Py_TYPE(self)->tp_free((PyObject*)self);
}

static PyObject*
NavigationToolbar2_repr(NavigationToolbar2* self)
{
#if PY3K
    return PyUnicode_FromFormat("NavigationToolbar2 object %p", (void*)self);
#else
    return PyString_FromFormat("NavigationToolbar2 object %p", (void*)self);
#endif
}

static char NavigationToolbar2_doc[] =
"NavigationToolbar2\n";

static PyObject*
NavigationToolbar2_set_message(NavigationToolbar2 *self, PyObject* args)
{
    const char* message;

#if PY3K
    if(!PyArg_ParseTuple(args, "y", &message)) return NULL;
#else
    if(!PyArg_ParseTuple(args, "s", &message)) return NULL;
#endif

    NSText* messagebox = self->messagebox;

    if (messagebox)
    {   NSAutoreleasePool* pool = [[NSAutoreleasePool alloc] init];
        NSString* text = [NSString stringWithUTF8String: message];
        [messagebox setString: text];
        [pool release];
    }

    Py_INCREF(Py_None);
    return Py_None;
}

static PyMethodDef NavigationToolbar2_methods[] = {
    {"set_message",
     (PyCFunction)NavigationToolbar2_set_message,
     METH_VARARGS,
     "Set the message to be displayed on the toolbar."
    },
    {NULL}  /* Sentinel */
};

static PyTypeObject NavigationToolbar2Type = {
    PyVarObject_HEAD_INIT(NULL, 0)
    "_macosx.NavigationToolbar2", /*tp_name*/
    sizeof(NavigationToolbar2), /*tp_basicsize*/
    0,                         /*tp_itemsize*/
    (destructor)NavigationToolbar2_dealloc,     /*tp_dealloc*/
    0,                         /*tp_print*/
    0,                         /*tp_getattr*/
    0,                         /*tp_setattr*/
    0,                         /*tp_compare*/
    (reprfunc)NavigationToolbar2_repr,     /*tp_repr*/
    0,                         /*tp_as_number*/
    0,                         /*tp_as_sequence*/
    0,                         /*tp_as_mapping*/
    0,                         /*tp_hash */
    0,                         /*tp_call*/
    0,                         /*tp_str*/
    0,                         /*tp_getattro*/
    0,                         /*tp_setattro*/
    0,                         /*tp_as_buffer*/
    Py_TPFLAGS_DEFAULT | Py_TPFLAGS_BASETYPE,        /*tp_flags*/
    NavigationToolbar2_doc,    /* tp_doc */
    0,                         /* tp_traverse */
    0,                         /* tp_clear */
    0,                         /* tp_richcompare */
    0,                         /* tp_weaklistoffset */
    0,                         /* tp_iter */
    0,                         /* tp_iternext */
    NavigationToolbar2_methods, /* tp_methods */
    0,                         /* tp_members */
    0,                         /* tp_getset */
    0,                         /* tp_base */
    0,                         /* tp_dict */
    0,                         /* tp_descr_get */
    0,                         /* tp_descr_set */
    0,                         /* tp_dictoffset */
    (initproc)NavigationToolbar2_init,      /* tp_init */
    0,                         /* tp_alloc */
    NavigationToolbar2_new,    /* tp_new */
};

static PyObject*
choose_save_file(PyObject* unused, PyObject* args)
{
    int result;
    const char* title;
    if(!PyArg_ParseTuple(args, "s", &title)) return NULL;

    NSSavePanel* panel = [NSSavePanel savePanel];
    [panel setTitle: [NSString stringWithCString: title
                                        encoding: NSASCIIStringEncoding]];
    result = [panel runModal];
    if (result == NSOKButton)
    {
        NSString* filename = [panel filename];
        unsigned int n = [filename length];
        unichar* buffer = malloc(n*sizeof(unichar));
        [filename getCharacters: buffer];
        PyObject* string =  PyUnicode_FromUnicode(buffer, n);
        free(buffer);
        return string;
    }
    Py_INCREF(Py_None);
    return Py_None;
}

static PyObject*
set_cursor(PyObject* unused, PyObject* args)
{
    int i;
    if(!PyArg_ParseTuple(args, "i", &i)) return NULL;
    switch (i)
    { case 0: [[NSCursor pointingHandCursor] set]; break;
      case 1: [[NSCursor arrowCursor] set]; break;
      case 2: [[NSCursor crosshairCursor] set]; break;
      case 3: [[NSCursor openHandCursor] set]; break;
      default: return NULL;
    }
    Py_INCREF(Py_None);
    return Py_None;
}

@implementation Window
- (Window*)initWithContentRect:(NSRect)rect styleMask:(unsigned int)mask backing:(NSBackingStoreType)bufferingType defer:(BOOL)deferCreation withManager: (PyObject*)theManager
{
    self = [super initWithContentRect: rect
                            styleMask: mask
                              backing: bufferingType
                                defer: deferCreation];
    manager = theManager;
    Py_INCREF(manager);
    return self;
}

- (NSRect)constrainFrameRect:(NSRect)rect toScreen:(NSScreen*)screen
{
    /* Allow window sizes larger than the screen */
    NSRect suggested = [super constrainFrameRect: rect toScreen: screen];
    const CGFloat difference = rect.size.height - suggested.size.height;
    suggested.origin.y -= difference;
    suggested.size.height += difference;
    return suggested;
}

- (BOOL)closeButtonPressed
{
    PyObject* result;
    PyGILState_STATE gstate;
    gstate = PyGILState_Ensure();
    result = PyObject_CallMethod(manager, "close", "");
    if(result)
        Py_DECREF(result);
    else
        PyErr_Print();
    PyGILState_Release(gstate);
    return YES;
}

- (void)close
{
    [super close];
    nwin--;
    if(nwin==0) [NSApp stop: self];
}

- (void)dealloc
{
    PyGILState_STATE gstate;
    gstate = PyGILState_Ensure();
    Py_DECREF(manager);
    PyGILState_Release(gstate);
    /* The reference count of the view that was added as a subview to the
     * content view of this window was increased during the call to addSubview,
     * and is decreased during the call to [super dealloc].
     */
    [super dealloc];
}
@end

@implementation ToolWindow
- (ToolWindow*)initWithContentRect:(NSRect)rect master:(NSWindow*)window
{
    [self initWithContentRect: rect
                    styleMask: NSTitledWindowMask
                             | NSClosableWindowMask
                             | NSResizableWindowMask
                             | NSMiniaturizableWindowMask
                      backing: NSBackingStoreBuffered
                        defer: YES];
    [self setTitle: @"Subplot Configuration Tool"];
    [[NSNotificationCenter defaultCenter] addObserver: self
                                             selector: @selector(masterCloses:)
                                                 name: NSWindowWillCloseNotification
                                               object: window];
    return self;
}

- (void)masterCloses:(NSNotification*)notification
{
    [self close];
}

- (void)close
{
    [[NSNotificationCenter defaultCenter] removeObserver: self];
    [super close];
}
@end

@implementation View
- (BOOL)isFlipped
{
    return NO;
}

- (View*)initWithFrame:(NSRect)rect
{
    self = [super initWithFrame: rect];
    rubberband = NSZeroRect;
    inside = false;
    tracking = 0;
    return self;
}

- (void)dealloc
{
    FigureCanvas* fc = (FigureCanvas*)canvas;
    if (fc) fc->view = NULL;
    [self removeTrackingRect: tracking];
    [super dealloc];
}

- (void)setCanvas: (PyObject*)newCanvas
{
    canvas = newCanvas;
}

-(void)drawRect:(NSRect)rect
{
    PyObject* result;
    PyGILState_STATE gstate = PyGILState_Ensure();

    PyObject* figure = PyObject_GetAttrString(canvas, "figure");
    if (!figure)
    {
        PyErr_Print();
        PyGILState_Release(gstate);
        return;
    }
    PyObject* renderer = PyObject_GetAttrString(canvas, "renderer");
    if (!renderer)
    {
        PyErr_Print();
        Py_DECREF(figure);
        PyGILState_Release(gstate);
        return;
    }
    GraphicsContext* gc = (GraphicsContext*) PyObject_GetAttrString(renderer, "gc");
    if (!gc)
    {
        PyErr_Print();
        Py_DECREF(figure);
        Py_DECREF(renderer);
        PyGILState_Release(gstate);
        return;
    }

    gc->size = [self frame].size;

    CGContextRef cr = (CGContextRef) [[NSGraphicsContext currentContext] graphicsPort];
    gc->cr = cr;
    gc->level = 0;

    result = PyObject_CallMethod(figure, "draw", "O", renderer);
    if(result)
        Py_DECREF(result);
    else
        PyErr_Print();

    gc->cr = nil;

    if (!NSIsEmptyRect(rubberband)) NSFrameRect(rubberband);

    Py_DECREF(gc);
    Py_DECREF(figure);
    Py_DECREF(renderer);

    PyGILState_Release(gstate);
}

- (void)windowDidResize: (NSNotification*)notification
{
    int width, height;
    Window* window = [notification object];
    NSSize size = [[window contentView] frame].size;
    NSRect rect = [self frame];

    size.height -= rect.origin.y;
    width = size.width;
    height = size.height;

    [self setFrameSize: size];

    PyGILState_STATE gstate = PyGILState_Ensure();
    PyObject* result = PyObject_CallMethod(canvas, "resize", "ii", width, height);
    if(result)
        Py_DECREF(result);
    else
        PyErr_Print();
    PyGILState_Release(gstate);
    if (tracking) [self removeTrackingRect: tracking];
    tracking = [self addTrackingRect: [self bounds]
                               owner: self
                            userData: nil
                        assumeInside: NO];
    [self setNeedsDisplay: YES];
}

- (void)windowWillClose:(NSNotification*)notification
{
    PyGILState_STATE gstate;
    PyObject* result;

    gstate = PyGILState_Ensure();
    result = PyObject_CallMethod(canvas, "close_event", "");
    if(result)
        Py_DECREF(result);
    else
        PyErr_Print();
    PyGILState_Release(gstate);
}

- (BOOL)windowShouldClose:(NSNotification*)notification
{
    NSWindow* window = [self window];
    NSEvent* event = [NSEvent otherEventWithType: NSApplicationDefined
                                        location: NSZeroPoint
                                   modifierFlags: 0
                                       timestamp: 0.0
                                    windowNumber: 0
                                         context: nil
                                         subtype: WINDOW_CLOSING
                                           data1: 0
                                           data2: 0];
    [NSApp postEvent: event atStart: true];
    if ([window respondsToSelector: @selector(closeButtonPressed)])
    { BOOL closed = [((Window*) window) closeButtonPressed];
      /* If closed, the window has already been closed via the manager. */
      if (closed) return NO;
    }
    return YES;
}

- (void)mouseEntered:(NSEvent *)event
{
    PyGILState_STATE gstate;
    PyObject* result;
    NSWindow* window = [self window];
    if ([window isKeyWindow]==false) return;

    gstate = PyGILState_Ensure();
    result = PyObject_CallMethod(canvas, "enter_notify_event", "");
    if(result)
        Py_DECREF(result);
    else
        PyErr_Print();
    PyGILState_Release(gstate);

    [window setAcceptsMouseMovedEvents: YES];
    inside = true;
}

- (void)mouseExited:(NSEvent *)event
{
    PyGILState_STATE gstate;
    PyObject* result;
    NSWindow* window = [self window];
    if ([window isKeyWindow]==false) return;

    if (inside==false) return;
    gstate = PyGILState_Ensure();
    result = PyObject_CallMethod(canvas, "leave_notify_event", "");
    if(result)
        Py_DECREF(result);
    else
        PyErr_Print();
    PyGILState_Release(gstate);

    [[self window] setAcceptsMouseMovedEvents: NO];
    inside = false;
}

- (void)mouseDown:(NSEvent *)event
{
    int x, y;
    int num;
    int dblclick = 0;
    PyObject* result;
    PyGILState_STATE gstate;
    NSPoint location = [event locationInWindow];
    location = [self convertPoint: location fromView: nil];
    x = location.x;
    y = location.y;
    switch ([event type])
    {    case NSLeftMouseDown:
         {   unsigned int modifier = [event modifierFlags];
             if (modifier & NSControlKeyMask)
                 /* emulate a right-button click */
                 num = 3;
             else if (modifier & NSAlternateKeyMask)
                 /* emulate a middle-button click */
                 num = 2;
             else
             {
                 num = 1;
                 if ([NSCursor currentCursor]==[NSCursor openHandCursor])
                     [[NSCursor closedHandCursor] set];
             }
             break;
         }
         case NSOtherMouseDown: num = 2; break;
         case NSRightMouseDown: num = 3; break;
         default: return; /* Unknown mouse event */
    }
    if ([event clickCount] == 2) {
      dblclick = 1;
    }
    gstate = PyGILState_Ensure();
    result = PyObject_CallMethod(canvas, "button_press_event", "iiii", x, y, num, dblclick);
    if(result)
        Py_DECREF(result);
    else
        PyErr_Print();

    PyGILState_Release(gstate);
}

- (void)mouseUp:(NSEvent *)event
{
    int num;
    int x, y;
    PyObject* result;
    PyGILState_STATE gstate;
    NSPoint location = [event locationInWindow];
    location = [self convertPoint: location fromView: nil];
    x = location.x;
    y = location.y;
    switch ([event type])
    {    case NSLeftMouseUp:
             num = 1;
             if ([NSCursor currentCursor]==[NSCursor closedHandCursor])
                 [[NSCursor openHandCursor] set];
             break;
         case NSOtherMouseUp: num = 2; break;
         case NSRightMouseUp: num = 3; break;
         default: return; /* Unknown mouse event */
    }
    gstate = PyGILState_Ensure();
    result = PyObject_CallMethod(canvas, "button_release_event", "iii", x, y, num);
    if(result)
        Py_DECREF(result);
    else
        PyErr_Print();

    PyGILState_Release(gstate);
}

- (void)mouseMoved:(NSEvent *)event
{
    int x, y;
    NSPoint location = [event locationInWindow];
    location = [self convertPoint: location fromView: nil];
    x = location.x;
    y = location.y;
    PyGILState_STATE gstate = PyGILState_Ensure();
    PyObject* result = PyObject_CallMethod(canvas, "motion_notify_event", "ii", x, y);
    if(result)
        Py_DECREF(result);
    else
        PyErr_Print();

    PyGILState_Release(gstate);
}

- (void)mouseDragged:(NSEvent *)event
{
    int x, y;
    NSPoint location = [event locationInWindow];
    location = [self convertPoint: location fromView: nil];
    x = location.x;
    y = location.y;
    PyGILState_STATE gstate = PyGILState_Ensure();
    PyObject* result = PyObject_CallMethod(canvas, "motion_notify_event", "ii", x, y);
    if(result)
        Py_DECREF(result);
    else
        PyErr_Print();

    PyGILState_Release(gstate);
}

- (void)rightMouseDown:(NSEvent *)event
{
    int x, y;
    int num = 3;
    int dblclick = 0;
    PyObject* result;
    PyGILState_STATE gstate;
    NSPoint location = [event locationInWindow];
    location = [self convertPoint: location fromView: nil];
    x = location.x;
    y = location.y;
    gstate = PyGILState_Ensure();
    if ([event clickCount] == 2) {
      dblclick = 1;
    }
    result = PyObject_CallMethod(canvas, "button_press_event", "iiii", x, y, num, dblclick);
    if(result)
        Py_DECREF(result);
    else
        PyErr_Print();

    PyGILState_Release(gstate);
}

- (void)rightMouseUp:(NSEvent *)event
{
    int x, y;
    int num = 3;
    PyObject* result;
    PyGILState_STATE gstate;
    NSPoint location = [event locationInWindow];
    location = [self convertPoint: location fromView: nil];
    x = location.x;
    y = location.y;
    gstate = PyGILState_Ensure();
    result = PyObject_CallMethod(canvas, "button_release_event", "iii", x, y, num);
    if(result)
        Py_DECREF(result);
    else
        PyErr_Print();

    PyGILState_Release(gstate);
}

- (void)rightMouseDragged:(NSEvent *)event
{
    int x, y;
    NSPoint location = [event locationInWindow];
    location = [self convertPoint: location fromView: nil];
    x = location.x;
    y = location.y;
    PyGILState_STATE gstate = PyGILState_Ensure();
    PyObject* result = PyObject_CallMethod(canvas, "motion_notify_event", "ii", x, y);
    if(result)
        Py_DECREF(result);
    else
        PyErr_Print();

    PyGILState_Release(gstate);
}

- (void)otherMouseDown:(NSEvent *)event
{
    int x, y;
    int num = 2;
    int dblclick = 0;
    PyObject* result;
    PyGILState_STATE gstate;
    NSPoint location = [event locationInWindow];
    location = [self convertPoint: location fromView: nil];
    x = location.x;
    y = location.y;
    gstate = PyGILState_Ensure();
    if ([event clickCount] == 2) {
      dblclick = 1;
    }
    result = PyObject_CallMethod(canvas, "button_press_event", "iiii", x, y, num, dblclick);
    if(result)
        Py_DECREF(result);
    else
        PyErr_Print();

    PyGILState_Release(gstate);
}

- (void)otherMouseUp:(NSEvent *)event
{
    int x, y;
    int num = 2;
    PyObject* result;
    PyGILState_STATE gstate;
    NSPoint location = [event locationInWindow];
    location = [self convertPoint: location fromView: nil];
    x = location.x;
    y = location.y;
    gstate = PyGILState_Ensure();
    result = PyObject_CallMethod(canvas, "button_release_event", "iii", x, y, num);
    if(result)
        Py_DECREF(result);
    else
        PyErr_Print();

    PyGILState_Release(gstate);
}

- (void)otherMouseDragged:(NSEvent *)event
{
    int x, y;
    NSPoint location = [event locationInWindow];
    location = [self convertPoint: location fromView: nil];
    x = location.x;
    y = location.y;
    PyGILState_STATE gstate = PyGILState_Ensure();
    PyObject* result = PyObject_CallMethod(canvas, "motion_notify_event", "ii", x, y);
    if(result)
        Py_DECREF(result);
    else
        PyErr_Print();

    PyGILState_Release(gstate);
}

- (void)setRubberband:(NSRect)rect
{
    if (!NSIsEmptyRect(rubberband)) [self setNeedsDisplayInRect: rubberband];
    rubberband = rect;
    [self setNeedsDisplayInRect: rubberband];
}

- (void)removeRubberband
{
    if (NSIsEmptyRect(rubberband)) return;
    [self setNeedsDisplayInRect: rubberband];
    rubberband = NSZeroRect;
}

- (const char*)convertKeyEvent:(NSEvent*)event
{
    NSString* text = [event charactersIgnoringModifiers];
    unichar uc = [text characterAtIndex:0];
    int i = (int)uc;
    if ([event modifierFlags] & NSNumericPadKeyMask)
    {
        if (i > 256)
        {
            if (uc==NSLeftArrowFunctionKey) return "left";
            else if (uc==NSUpArrowFunctionKey) return "up";
            else if (uc==NSRightArrowFunctionKey) return "right";
            else if (uc==NSDownArrowFunctionKey) return "down";
            else if (uc==NSF1FunctionKey) return "f1";
            else if (uc==NSF2FunctionKey) return "f2";
            else if (uc==NSF3FunctionKey) return "f3";
            else if (uc==NSF4FunctionKey) return "f4";
            else if (uc==NSF5FunctionKey) return "f5";
            else if (uc==NSF6FunctionKey) return "f6";
            else if (uc==NSF7FunctionKey) return "f7";
            else if (uc==NSF8FunctionKey) return "f8";
            else if (uc==NSF9FunctionKey) return "f9";
            else if (uc==NSF10FunctionKey) return "f10";
            else if (uc==NSF11FunctionKey) return "f11";
            else if (uc==NSF12FunctionKey) return "f12";
            else if (uc==NSScrollLockFunctionKey) return "scroll_lock";
            else if (uc==NSBreakFunctionKey) return "break";
            else if (uc==NSInsertFunctionKey) return "insert";
            else if (uc==NSDeleteFunctionKey) return "delete";
            else if (uc==NSHomeFunctionKey) return "home";
            else if (uc==NSEndFunctionKey) return "end";
            else if (uc==NSPageUpFunctionKey) return "pageup";
            else if (uc==NSPageDownFunctionKey) return "pagedown";
        }
        else if ((char)uc == '.') return "dec";
    }

    switch (i)
    {
        case 127: return "backspace";
        case 13: return "enter";
        case 3: return "enter";
        case 27: return "escape";
        default:
        {
            static char s[2];
            s[0] = (char)uc;
            s[1] = '\0';
            return (const char*)s;
        }
    }

    return NULL;
}

- (void)keyDown:(NSEvent*)event
{
    PyObject* result;
    const char* s = [self convertKeyEvent: event];
    PyGILState_STATE gstate = PyGILState_Ensure();
    if (s==NULL)
    {
        result = PyObject_CallMethod(canvas, "key_press_event", "O", Py_None);
    }
    else
    {
        result = PyObject_CallMethod(canvas, "key_press_event", "s", s);
    }
    if(result)
        Py_DECREF(result);
    else
        PyErr_Print();

    PyGILState_Release(gstate);
}

- (void)keyUp:(NSEvent*)event
{
    PyObject* result;
    const char* s = [self convertKeyEvent: event];
    PyGILState_STATE gstate = PyGILState_Ensure();
    if (s==NULL)
    {
        result = PyObject_CallMethod(canvas, "key_release_event", "O", Py_None);
    }
    else
    {
        result = PyObject_CallMethod(canvas, "key_release_event", "s", s);
    }
    if(result)
        Py_DECREF(result);
    else
        PyErr_Print();

    PyGILState_Release(gstate);
}

- (void)scrollWheel:(NSEvent*)event
{
    int step;
    float d = [event deltaY];
    if (d > 0) step = 1;
    else if (d < 0) step = -1;
    else return;
    NSPoint location = [event locationInWindow];
    NSPoint point = [self convertPoint: location fromView: nil];
    int x = (int)round(point.x);
    int y = (int)round(point.y - 1);

    PyObject* result;
    PyGILState_STATE gstate = PyGILState_Ensure();
    result = PyObject_CallMethod(canvas, "scroll_event", "iii", x, y, step);
    if(result)
        Py_DECREF(result);
    else
        PyErr_Print();

    PyGILState_Release(gstate);
}

- (void)flagsChanged:(NSEvent*)event
{
    const char *s = NULL;
    if (([event modifierFlags] & NSControlKeyMask) == NSControlKeyMask)
        s = "control";
    else if (([event modifierFlags] & NSShiftKeyMask) == NSShiftKeyMask)
        s = "shift";
    else if (([event modifierFlags] & NSAlternateKeyMask) == NSAlternateKeyMask)
        s = "alt";
    else return;
    PyGILState_STATE gstate = PyGILState_Ensure();
    PyObject* result = PyObject_CallMethod(canvas, "key_press_event", "s", &s);
    if(result)
        Py_DECREF(result);
    else
        PyErr_Print();

    PyGILState_Release(gstate);
}
@end

@implementation ScrollableButton
- (void)setScrollWheelUpAction:(SEL)action
{
    scrollWheelUpAction = action;
}

- (void)setScrollWheelDownAction:(SEL)action
{
    scrollWheelDownAction = action;
}

- (void)scrollWheel:(NSEvent*)event
{
    float d = [event deltaY];
    Window* target = [self target];
    if (d > 0)
        [NSApp sendAction: scrollWheelUpAction to: target from: self];
    else if (d < 0)
        [NSApp sendAction: scrollWheelDownAction to: target from: self];
}
@end

@implementation MenuItem
+ (MenuItem*)menuItemWithTitle: (NSString*)title
{
    MenuItem* item = [[MenuItem alloc] initWithTitle: title
                                              action: nil
                                       keyEquivalent: @""];
    item->index = -1;
    return [item autorelease];
}

+ (MenuItem*)menuItemForAxis: (int)i
{
    NSString* title = [NSString stringWithFormat: @"Axis %d", i+1];
    MenuItem* item = [[MenuItem alloc] initWithTitle: title
                                              action: @selector(toggle:)
                                       keyEquivalent: @""];
    [item setTarget: item];
    [item setState: NSOnState];
    item->index = i;
    return [item autorelease];
}

+ (MenuItem*)menuItemSelectAll
{
    MenuItem* item = [[MenuItem alloc] initWithTitle: @"Select All"
                                              action: @selector(selectAll:)
                                       keyEquivalent: @""];
    [item setTarget: item];
    item->index = -1;
    return [item autorelease];
}

+ (MenuItem*)menuItemInvertAll
{
    MenuItem* item = [[MenuItem alloc] initWithTitle: @"Invert All"
                                              action: @selector(invertAll:)
                                       keyEquivalent: @""];
    [item setTarget: item];
    item->index = -1;
    return [item autorelease];
}

- (void)toggle:(id)sender
{
    if ([self state]) [self setState: NSOffState];
    else [self setState: NSOnState];
}

- (void)selectAll:(id)sender
{
    NSMenu* menu = [sender menu];
    if(!menu) return; /* Weird */
    NSArray* items = [menu itemArray];
    NSEnumerator* enumerator = [items objectEnumerator];
    MenuItem* item;
    while ((item = [enumerator nextObject]))
    {
        if (item->index >= 0) [item setState: NSOnState];
    }
}

- (void)invertAll:(id)sender
{
    NSMenu* menu = [sender menu];
    if(!menu) return; /* Weird */
    NSArray* items = [menu itemArray];
    NSEnumerator* enumerator = [items objectEnumerator];
    MenuItem* item;
    while ((item = [enumerator nextObject]))
    {
        if (item->index < 0) continue;
        if ([item state]==NSOffState) [item setState: NSOnState];
        else [item setState: NSOffState];
    }
}

- (int)index
{
    return self->index;
}
@end


static PyObject*
show(PyObject* self)
{
    if(nwin > 0)
    {
        [NSApp activateIgnoringOtherApps: YES];
        [NSApp run];
    }
    Py_INCREF(Py_None);
    return Py_None;
}

static PyObject*
verify_main_display(PyObject* self)
{
    CGDirectDisplayID display = CGMainDisplayID();
    if (display == 0) {
        PyErr_SetString(PyExc_RuntimeError, "Failed to obtain the display ID of the main display");
        return NULL;
    }
    Py_INCREF(Py_True);
    return Py_True;
}

typedef struct {
    PyObject_HEAD
    CFRunLoopTimerRef timer;
} Timer;

static PyObject*
Timer_new(PyTypeObject* type, PyObject *args, PyObject *kwds)
{
    Timer* self = (Timer*)type->tp_alloc(type, 0);
    if (!self) return NULL;
    self->timer = NULL;
    return (PyObject*) self;
}

static void
Timer_dealloc(Timer* self)
{
    if (self->timer) {
        PyObject* attribute;
        CFRunLoopTimerContext context;
        CFRunLoopTimerGetContext(self->timer, &context);
        attribute = context.info;
        Py_DECREF(attribute);
        CFRunLoopRef runloop = CFRunLoopGetCurrent();
        if (runloop) {
            CFRunLoopRemoveTimer(runloop, self->timer, kCFRunLoopCommonModes);
        }
        CFRelease(self->timer);
        self->timer = NULL;
    }
    Py_TYPE(self)->tp_free((PyObject*)self);
}

static PyObject*
Timer_repr(Timer* self)
{
#if PY3K
    return PyUnicode_FromFormat("Timer object %p wrapping CFRunLoopTimerRef %p",
                               (void*) self, (void*)(self->timer));
#else
    return PyString_FromFormat("Timer object %p wrapping CFRunLoopTimerRef %p",
                               (void*) self, (void*)(self->timer));
#endif
}

static char Timer_doc[] =
"A Timer object wraps a CFRunLoopTimerRef and can add it to the event loop.\n";

static void timer_callback(CFRunLoopTimerRef timer, void* info)
{
    PyObject* method = info;
    PyGILState_STATE gstate = PyGILState_Ensure();
    PyObject* result = PyObject_CallFunction(method, NULL);
    if (result==NULL) PyErr_Print();
    PyGILState_Release(gstate);
}

static PyObject*
Timer__timer_start(Timer* self, PyObject* args)
{
    CFRunLoopRef runloop;
    CFRunLoopTimerRef timer;
    CFRunLoopTimerContext context;
    double milliseconds;
    CFTimeInterval interval;
    PyObject* attribute;
    PyObject* failure;
    runloop = CFRunLoopGetCurrent();
    if (!runloop) {
        PyErr_SetString(PyExc_RuntimeError, "Failed to obtain run loop");
        return NULL;
    }
    context.version = 0;
    context.retain = 0;
    context.release = 0;
    context.copyDescription = 0;
    attribute = PyObject_GetAttrString((PyObject*)self, "_interval");
    if (attribute==NULL)
    {
        PyErr_SetString(PyExc_AttributeError, "Timer has no attribute '_interval'");
        return NULL;
    }
    milliseconds = PyFloat_AsDouble(attribute);
    failure = PyErr_Occurred();
    Py_DECREF(attribute);
    if (failure) return NULL;
    attribute = PyObject_GetAttrString((PyObject*)self, "_single");
    if (attribute==NULL)
    {
        PyErr_SetString(PyExc_AttributeError, "Timer has no attribute '_single'");
        return NULL;
    }
    switch (PyObject_IsTrue(attribute)) {
        case 1:
            interval = 0;
            break;
        case 0:
            interval = milliseconds / 1000.0;
            break;
        case -1:
        default:
            PyErr_SetString(PyExc_ValueError, "Cannot interpret _single attribute as True of False");
            return NULL;
    }
    attribute = PyObject_GetAttrString((PyObject*)self, "_on_timer");
    if (attribute==NULL)
    {
        PyErr_SetString(PyExc_AttributeError, "Timer has no attribute '_on_timer'");
        return NULL;
    }
    if (!PyMethod_Check(attribute)) {
        PyErr_SetString(PyExc_RuntimeError, "_on_timer should be a Python method");
        return NULL;
    }
    context.info = attribute;
    timer = CFRunLoopTimerCreate(kCFAllocatorDefault,
                                 0,
                                 interval,
                                 0,
                                 0,
                                 timer_callback,
                                 &context);
    if (!timer) {
        PyErr_SetString(PyExc_RuntimeError, "Failed to create timer");
        return NULL;
    }
    Py_INCREF(attribute);
    if (self->timer) {
        CFRunLoopTimerGetContext(self->timer, &context);
        attribute = context.info;
        Py_DECREF(attribute);
        CFRunLoopRemoveTimer(runloop, self->timer, kCFRunLoopCommonModes);
        CFRelease(self->timer);
    }
    CFRunLoopAddTimer(runloop, timer, kCFRunLoopCommonModes);
    /* Don't release the timer here, since the run loop may be destroyed and
     * the timer lost before we have a chance to decrease the reference count
     * of the attribute */
    self->timer = timer;
    Py_INCREF(Py_None);
    return Py_None;
}

static PyMethodDef Timer_methods[] = {
    {"_timer_start",
     (PyCFunction)Timer__timer_start,
     METH_VARARGS,
     "Initialize and start the timer."
    },
    {NULL}  /* Sentinel */
};

static PyTypeObject TimerType = {
    PyVarObject_HEAD_INIT(NULL, 0)
    "_macosx.Timer",           /*tp_name*/
    sizeof(Timer),             /*tp_basicsize*/
    0,                         /*tp_itemsize*/
    (destructor)Timer_dealloc,     /*tp_dealloc*/
    0,                         /*tp_print*/
    0,                         /*tp_getattr*/
    0,                         /*tp_setattr*/
    0,                         /*tp_compare*/
    (reprfunc)Timer_repr,      /*tp_repr*/
    0,                         /*tp_as_number*/
    0,                         /*tp_as_sequence*/
    0,                         /*tp_as_mapping*/
    0,                         /*tp_hash */
    0,                         /*tp_call*/
    0,                         /*tp_str*/
    0,                         /*tp_getattro*/
    0,                         /*tp_setattro*/
    0,                         /*tp_as_buffer*/
    Py_TPFLAGS_DEFAULT | Py_TPFLAGS_BASETYPE,        /*tp_flags*/
    Timer_doc,                 /* tp_doc */
    0,                         /* tp_traverse */
    0,                         /* tp_clear */
    0,                         /* tp_richcompare */
    0,                         /* tp_weaklistoffset */
    0,                         /* tp_iter */
    0,                         /* tp_iternext */
    Timer_methods,             /* tp_methods */
    0,                         /* tp_members */
    0,                         /* tp_getset */
    0,                         /* tp_base */
    0,                         /* tp_dict */
    0,                         /* tp_descr_get */
    0,                         /* tp_descr_set */
    0,                         /* tp_dictoffset */
    0,                         /* tp_init */
    0,                         /* tp_alloc */
    Timer_new,                 /* tp_new */
};

static struct PyMethodDef methods[] = {
   {"show",
    (PyCFunction)show,
    METH_NOARGS,
    "Show all the figures and enter the main loop.\nThis function does not return until all Matplotlib windows are closed,\nand is normally not needed in interactive sessions."
   },
   {"choose_save_file",
    (PyCFunction)choose_save_file,
    METH_VARARGS,
    "Closes the window."
   },
   {"set_cursor",
    (PyCFunction)set_cursor,
    METH_VARARGS,
    "Sets the active cursor."
   },
   {"verify_main_display",
    (PyCFunction)verify_main_display,
    METH_NOARGS,
    "Verifies if the main display can be found. This function fails if Python is not built as a framework."
   },
   {NULL,          NULL, 0, NULL}/* sentinel */
};

#if PY3K

static struct PyModuleDef moduledef = {
    PyModuleDef_HEAD_INIT,
    "_macosx",
    "Mac OS X native backend",
    -1,
    methods,
    NULL,
    NULL,
    NULL,
    NULL
};

PyObject* PyInit__macosx(void)

#else

void init_macosx(void)
#endif
{   PyObject *module;

    import_array();

    if (PyType_Ready(&GraphicsContextType) < 0
     || PyType_Ready(&FigureCanvasType) < 0
     || PyType_Ready(&FigureManagerType) < 0
     || PyType_Ready(&NavigationToolbarType) < 0
     || PyType_Ready(&NavigationToolbar2Type) < 0
     || PyType_Ready(&TimerType) < 0)
#if PY3K
        return NULL;
#else
        return;
#endif

#if PY3K
    module = PyModule_Create(&moduledef);
    if (module==NULL) return NULL;
#else
    module = Py_InitModule4("_macosx",
                            methods,
                            "Mac OS X native backend",
                            NULL,
                            PYTHON_API_VERSION);
#endif

    Py_INCREF(&GraphicsContextType);
    Py_INCREF(&FigureCanvasType);
    Py_INCREF(&FigureManagerType);
    Py_INCREF(&NavigationToolbarType);
    Py_INCREF(&NavigationToolbar2Type);
    Py_INCREF(&TimerType);
    PyModule_AddObject(module, "GraphicsContext", (PyObject*) &GraphicsContextType);
    PyModule_AddObject(module, "FigureCanvas", (PyObject*) &FigureCanvasType);
    PyModule_AddObject(module, "FigureManager", (PyObject*) &FigureManagerType);
    PyModule_AddObject(module, "NavigationToolbar", (PyObject*) &NavigationToolbarType);
    PyModule_AddObject(module, "NavigationToolbar2", (PyObject*) &NavigationToolbar2Type);
    PyModule_AddObject(module, "Timer", (PyObject*) &TimerType);

    PyOS_InputHook = wait_for_stdin;

#if PY3K
    return module;
#endif
}<|MERGE_RESOLUTION|>--- conflicted
+++ resolved
@@ -719,19 +719,11 @@
 
     if (offset!=Py_None)
     {
-<<<<<<< HEAD
-        if (PyFloat_Check(offset)) phase = PyFloat_AsDouble(offset);
-#if PY3K
-        else if (PyLong_Check(offset)) phase = PyLong_AsLong(offset);
-#else
-        else if (PyInt_Check(offset)) phase = PyInt_AsLong(offset);
-=======
         if (PyFloat_Check(offset)) phase = PyFloat_AS_DOUBLE(offset);
 #if PY3K
         else if (PyLong_Check(offset)) phase = PyLong_AS_LONG(offset);
 #else
         else if (PyInt_Check(offset)) phase = PyInt_AS_LONG(offset);
->>>>>>> 58463049
 #endif
         else
         {
@@ -767,11 +759,7 @@
                 lengths[i] = (CGFloat) PyFloat_AS_DOUBLE(value);
 #if PY3K
             else if (PyLong_Check(value))
-<<<<<<< HEAD
-                lengths[i] = (CGFloat) PyLong_AsLong(value);
-=======
                 lengths[i] = (CGFloat) PyLong_AS_LONG(value);
->>>>>>> 58463049
 #else
             else if (PyInt_Check(value))
                 lengths[i] = (CGFloat) PyInt_AS_LONG(value);
@@ -2463,8 +2451,6 @@
     {
         PyObject* item = PyList_GET_ITEM(family, i);
 #if PY3K
-<<<<<<< HEAD
-=======
         ascii = PyUnicode_AsASCIIString(item);
         if(!ascii) return 0;
         temp = PyBytes_AS_STRING(ascii);
@@ -2499,7 +2485,6 @@
             break;
         }
 #if PY3K
->>>>>>> 58463049
         Py_DECREF(ascii);
         ascii = NULL;
 #endif
@@ -3043,15 +3028,9 @@
     }
 
     Py_INCREF(image);
-<<<<<<< HEAD
-#if PY3K
-    n = PyByteArray_GET_SIZE(image);
-    data = PyByteArray_AS_STRING(image);
-=======
 #ifdef PY3K
     n = PyBytes_GET_SIZE(image);
     data = PyBytes_AS_STRING(image);
->>>>>>> 58463049
 #else
     n = PyString_GET_SIZE(image);
     data = PyString_AS_STRING(image);
